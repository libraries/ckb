--- conflicted
+++ resolved
@@ -51,13 +51,6 @@
     pub new_best_block: bool,
 }
 
-<<<<<<< HEAD
-#[derive(Debug, Clone, Default)]
-struct Fork {
-    new_blocks: Vec<Block>,
-    old_blocks: Vec<Block>,
-    open_exts: Vec<BlockExt>,
-=======
 #[derive(Debug, Default)]
 pub(crate) struct Fork {
     pub(crate) new_blocks: Vec<Block>,
@@ -84,7 +77,6 @@
         self.number -= 1;
         self.hash = hash;
     }
->>>>>>> 20532702
 }
 
 pub struct ChainService<CI> {
@@ -316,32 +308,10 @@
         index: &mut GlobalIndex,
         new_tip_number: BlockNumber,
         current_tip_number: BlockNumber,
-<<<<<<< HEAD
-        new_tip_block: &Block,
-        new_tip_ext: BlockExt,
-    ) -> Option<Fork> {
-        let mut number = new_tip_block.header().number() - 1;
-        let mut old_blocks = Vec::new();
-        let mut new_blocks = Vec::new();
-        let mut open_exts = Vec::new();
-
-        if new_tip_ext.valid.is_none() {
-            open_exts.push(new_tip_ext);
-        } else {
-            // must be Some(false)
-            return None;
-        }
-
-        // The old fork may longer than new fork
-        if number < current_tip_number {
-            for n in number..=current_tip_number {
-                let hash = self.shared.block_hash(n).unwrap();
-=======
     ) {
         if new_tip_number <= current_tip_number {
             for bn in new_tip_number..=current_tip_number {
                 let hash = self.shared.block_hash(bn).unwrap();
->>>>>>> 20532702
                 let old_block = self.shared.block(&hash).unwrap();
                 fork.old_blocks.push(old_block);
             }
@@ -362,15 +332,7 @@
         }
     }
 
-<<<<<<< HEAD
-        //TODO: remove this clone
-        new_blocks.push(new_tip_block.clone());
-
-        let mut hash = new_tip_block.header().parent_hash().clone();
-        let mut is_open = true;
-=======
     fn find_fork_until_latest_common(&self, fork: &mut Fork, index: &mut GlobalIndex) {
->>>>>>> 20532702
         loop {
             if index.number == 0 {
                 break;
