use crate::txs_pool::pool::TransactionPoolService;
use crate::txs_pool::trace::{Action, TxTrace};
use crate::txs_pool::types::*;
use ckb_chain::chain::{ChainBuilder, ChainController};
use ckb_chain_spec::consensus::Consensus;
use ckb_core::block::{Block, BlockBuilder};
use ckb_core::cell::{CellProvider, CellStatus};
use ckb_core::extras::BlockExt;
use ckb_core::header::HeaderBuilder;
use ckb_core::script::Script;
use ckb_core::transaction::*;
use ckb_core::Cycle;
use ckb_db::memorydb::MemoryKeyValueDB;
use ckb_notify::{ForkBlocks, MsgSwitchFork, NotifyService};
use ckb_shared::index::ChainIndex;
use ckb_shared::shared::{ChainProvider, Shared, SharedBuilder};
use ckb_shared::store::ChainKVStore;
use ckb_shared::store::ChainStore;
use crossbeam_channel::select;
use crossbeam_channel::{self, Receiver};
use faketime::unix_time_as_millis;
use log::error;
use numext_fixed_hash::H256;
use numext_fixed_uint::U256;
use std::fs::File;
use std::io::Read;
use std::path::Path;
use std::sync::Arc;
use std::time;
use tempfile::TempPath;

macro_rules! expect_output_parent {
    ($pool:expr, $expected:pat, $( $output:expr ),+ ) => {
        $(
            match $pool
            .cell(&$output) {
                $expected => {},
                x => panic!(
                    "Unexpected result from output search for {:?}, got {:?}",
                    $output,
                    x,
                ),
            };
        )*
    }
}

// Work only when TRANSACTION_PROPAGATION_TIME = 1, TRANSACTION_PROPAGATION_TIMEOUT = 10
#[test]
fn test_proposal_pool() {
    let mut pool = TestPool::<ChainKVStore<MemoryKeyValueDB>>::simple();

    assert_eq!(pool.service.total_size(), 0);

    let block_number = { pool.shared.chain_state().read().tip_number() };

    let mut txs = vec![];

    for _ in 0..200 {
        let tx = test_transaction(
            &[
                OutPoint::new(pool.tx_hash.clone(), 0),
                OutPoint::new(pool.tx_hash.clone(), 1),
            ],
            2,
        );
        pool.tx_hash = tx.transaction.hash().clone();
        txs.push(tx);
    }

    for tx in &txs[1..20] {
        pool.service
            .add_transaction(tx.transaction.clone())
            .unwrap();
    }

    pool.service
        .add_transaction(txs[21].transaction.clone())
        .unwrap();

    assert_eq!(pool.service.pending_size(), 20);

    let mut prop_ids = pool.service.prepare_proposal(22);

    assert_eq!(20, prop_ids.len());

    prop_ids.push(txs[20].transaction.proposal_short_id());
    prop_ids.push(txs[0].transaction.proposal_short_id());

    let header = HeaderBuilder::default().number(block_number + 1).build();
    let block = BlockBuilder::default()
        .header(header)
        .proposal_transactions(prop_ids)
        .build();

    pool.service.reconcile_block(&block);

    assert_eq!(0, pool.service.pool_size());
    assert_eq!(20, pool.service.orphan_size());
    assert_eq!(0, pool.service.proposed_size());

    pool.service
        .add_transaction(txs[0].transaction.clone())
        .unwrap();
    assert_eq!(20, pool.service.pool_size());
    assert_eq!(1, pool.service.orphan_size());

    pool.service
        .propose_transaction(block_number + 1, txs[20].clone());

    assert_eq!(22, pool.service.pool_size());
    assert_eq!(0, pool.service.orphan_size());

    pool.service
        .propose_transaction(block_number + 1, txs[25].clone());

    assert_eq!(1, pool.service.pending_size());
}

#[test]
/// A basic test; add a pair of transactions to the pool.
fn test_add_pool() {
    let mut pool = TestPool::<ChainKVStore<MemoryKeyValueDB>>::simple();
    assert_eq!(pool.service.total_size(), 0);

    let parent_transaction = test_transaction(
        &[
            OutPoint::new(pool.tx_hash.clone(), 5),
            OutPoint::new(pool.tx_hash.clone(), 6),
            OutPoint::new(pool.tx_hash.clone(), 7),
        ],
        2,
    );

    let parent_tx_hash = parent_transaction.transaction.hash().clone();

    // Prepare a second transaction, connected to the first.
    let child_transaction = test_transaction(
        &[
            OutPoint::new(parent_tx_hash.clone(), 0),
            OutPoint::new(parent_tx_hash.clone(), 1),
        ],
        1,
    );

    let child_tx_hash = child_transaction.transaction.hash().clone();

    let result = pool.service.add_to_pool(parent_transaction);
    if result.is_err() {
        panic!("got an error adding parent tx: {:?}", result.err().unwrap());
    }

    let child_result = pool.service.add_to_pool(child_transaction);

    if child_result.is_err() {
        panic!(
            "got an error adding child tx: {:?}",
            child_result.err().unwrap()
        );
    }

    assert_eq!(pool.service.total_size(), 2);
    expect_output_parent!(
        pool.service,
        CellStatus::Live(_),
        OutPoint::new(child_tx_hash.clone(), 0)
    );
    expect_output_parent!(
        pool.service,
        CellStatus::Dead,
        OutPoint::new(parent_tx_hash.clone(), 0),
        OutPoint::new(parent_tx_hash.clone(), 1)
    );
    expect_output_parent!(
        pool.service,
        CellStatus::Live(_),
        OutPoint::new(pool.tx_hash.clone(), 8)
    );
    expect_output_parent!(
        pool.service,
        CellStatus::Dead,
        OutPoint::new(pool.tx_hash.clone(), 200)
    );
}

#[test]
pub fn test_cellbase_spent() {
    let mut pool = TestPool::<ChainKVStore<MemoryKeyValueDB>>::simple();
    let cellbase_tx: Transaction = TransactionBuilder::default()
        .input(CellInput::new_cellbase_input(
            pool.shared.chain_state().read().tip_number() + 1,
        ))
        .output(CellOutput::new(
            50000,
            Vec::new(),
            create_valid_script().type_hash(),
            None,
        ))
        .build();

    apply_transactions(vec![cellbase_tx.clone()], vec![], &mut pool);

    let valid_tx = TransactionBuilder::default()
        .input(CellInput::new(
            OutPoint::new(cellbase_tx.hash().clone(), 0),
            create_valid_script(),
        ))
        .output(CellOutput::new(50000, Vec::new(), H256::default(), None))
        .build();

    match pool
        .service
        .add_to_pool(PoolEntry::new(valid_tx, 0, Cycle::default()))
    {
        Ok(_) => {}
        Err(err) => panic!(
            "Unexpected error while adding a valid transaction: {:?}",
            err
        ),
    };
}

#[test]
/// Testing various expected error conditions
pub fn test_add_pool_error() {
    let mut pool = TestPool::<ChainKVStore<MemoryKeyValueDB>>::simple();
    assert_eq!(pool.service.total_size(), 0);

    // To test DoubleSpend and AlreadyInPool conditions, we need to add
    // a valid transaction.
    let valid_transaction = test_transaction(
        &[
            OutPoint::new(pool.tx_hash.clone(), 5),
            OutPoint::new(pool.tx_hash.clone(), 6),
        ],
        2,
    );

    match pool.service.add_to_pool(valid_transaction.clone()) {
        Ok(_) => {}
        Err(_all) => panic!("Unexpected error while adding a valid transaction"),
    };

    let double_spent_transaction = test_transaction(&[OutPoint::new(pool.tx_hash, 6)], 2);

    match pool.service.add_to_pool(double_spent_transaction) {
        Ok(_) => panic!("Expected error when adding DoubleSpent tx, got Ok"),
        Err(x) => {
            match x {
                PoolError::DoubleSpent => {}
                _ => panic!("Unexpected error when adding doubleSpent transaction"),
            };
        }
    };

    match pool.service.add_to_pool(valid_transaction) {
        Ok(_) => panic!("Expected error when adding already_in_pool, got Ok"),
        Err(x) => {
            match x {
                PoolError::AlreadyInPool => {}
                _ => panic!("Unexpected error when adding already_in_pool tx: {:?}", x),
            };
        }
    };

    assert_eq!(pool.service.total_size(), 1);
}

// #[test]
// /// Testing an expected orphan
// fn test_add_orphan() {
//     // TODO we need a test here
// }

#[test]
fn test_get_mineable_transactions() {
    let mut pool = TestPool::<ChainKVStore<MemoryKeyValueDB>>::simple();

    let tx1 = test_transaction_with_capacity(
        &[
            OutPoint::new(pool.tx_hash.clone(), 0),
            OutPoint::new(pool.tx_hash.clone(), 1),
            OutPoint::new(pool.tx_hash.clone(), 2),
            OutPoint::new(pool.tx_hash.clone(), 3),
            OutPoint::new(pool.tx_hash.clone(), 4),
        ],
        5,
        1_000_000,
    );
    let tx1_hash = tx1.transaction.hash().clone();
    let tx2 = test_transaction(
        &[
            OutPoint::new(tx1_hash.clone(), 3),
            OutPoint::new(tx1_hash.clone(), 4),
        ],
        2,
    );
    let tx2_hash = tx2.transaction.hash().clone();
    let tx3 = test_transaction(
        &[
            OutPoint::new(tx1_hash.clone(), 2),
            OutPoint::new(tx2_hash.clone(), 1),
        ],
        2,
    );
    let tx3_hash = tx3.transaction.hash().clone();
    let tx4 = test_transaction(
        &[
            OutPoint::new(tx1_hash.clone(), 1),
            OutPoint::new(tx2_hash.clone(), 0),
            OutPoint::new(tx3_hash.clone(), 1),
        ],
        2,
    );

    pool.service.add_to_pool(tx3.clone()).unwrap();
    assert_eq!(pool.service.orphan_size(), 1);
    pool.service.add_to_pool(tx4.clone()).unwrap();
    assert_eq!(pool.service.orphan_size(), 2);
    pool.service.add_to_pool(tx1.clone()).unwrap();
    assert_eq!(pool.service.orphan_size(), 2);
    pool.service.add_to_pool(tx2.clone()).unwrap();

    assert_eq!(pool.service.pool_size(), 4);

    let txs: Vec<Transaction> = pool
        .service
        .get_mineable_transactions(10)
        .into_iter()
        .map(|x| x.transaction)
        .collect();
    assert_eq!(
        txs,
        vec![
            tx1.transaction,
            tx2.transaction,
            tx3.transaction,
            tx4.transaction
        ]
    )
}

#[test]
/// Testing block reconciliation
fn test_block_reconciliation() {
    let mut pool = TestPool::<ChainKVStore<MemoryKeyValueDB>>::simple();

    let tx0 = test_transaction(&[OutPoint::new(pool.tx_hash.clone(), 0)], 2);
    // tx1 is conflict
    let tx1 = test_transaction_with_capacity(
        &[
            OutPoint::new(pool.tx_hash.clone(), 1),
            OutPoint::new(pool.tx_hash.clone(), 2),
            OutPoint::new(pool.tx_hash.clone(), 3),
            OutPoint::new(pool.tx_hash.clone(), 4),
        ],
        5,
        1_000_000,
    );
    let tx1_hash = tx1.transaction.hash().clone();
    let tx2 = test_transaction(
        &[
            OutPoint::new(tx1_hash.clone(), 3),
            OutPoint::new(tx1_hash.clone(), 4),
        ],
        2,
    );
    let tx2_hash = tx2.transaction.hash().clone();
    let tx3 = test_transaction(
        &[
            OutPoint::new(tx1_hash.clone(), 2),
            OutPoint::new(tx2_hash.clone(), 1),
        ],
        2,
    );
    let tx3_hash = tx3.transaction.hash().clone();
    let tx4 = test_transaction(
        &[
            OutPoint::new(tx1_hash.clone(), 1),
            OutPoint::new(tx2_hash.clone(), 0),
            OutPoint::new(tx3_hash.clone(), 1),
        ],
        2,
    );

    let block_tx0 = tx0.clone();
    let block_tx1 = test_transaction(
        &[
            OutPoint::new(pool.tx_hash.clone(), 1),
            OutPoint::new(pool.tx_hash.clone(), 2),
        ],
        2,
    );
    let block_tx5 = test_transaction(&[OutPoint::new(pool.tx_hash.clone(), 5)], 1);
    let block_tx5_hash = block_tx5.transaction.hash().clone();
    let block_tx6 = test_transaction(
        &[
            OutPoint::new(block_tx5_hash.clone(), 0),
            OutPoint::new(pool.tx_hash.clone(), 6),
        ],
        1,
    );

    //tx5 is conflict, in orphan
    let tx5 = test_transaction(&[OutPoint::new(block_tx5_hash.clone(), 0)], 2);

    //next block: tx6 is conflict, in pool
    let tx6 = test_transaction(&[OutPoint::new(pool.tx_hash.clone(), 6)], 2);

    pool.service.add_to_pool(tx5.clone()).unwrap();
    pool.service.add_to_pool(tx4.clone()).unwrap();
    pool.service.add_to_pool(tx3.clone()).unwrap();
    pool.service.add_to_pool(tx2.clone()).unwrap();
    pool.service.add_to_pool(tx1.clone()).unwrap();
    pool.service.add_to_pool(tx0.clone()).unwrap();

    pool.service
        .add_transaction(tx6.transaction.clone())
        .unwrap();

    assert_eq!(5, pool.service.pool_size());
    assert_eq!(1, pool.service.orphan_size());
    assert_eq!(1, pool.service.pending_size());

    let txs = vec![
        block_tx0.transaction,
        block_tx1.transaction,
        block_tx5.transaction,
        block_tx6.transaction,
    ];
    let prop_ids = vec![tx6.transaction.proposal_short_id()];

    apply_transactions(txs, prop_ids, &mut pool);

    assert_eq!(0, pool.service.pending_size());
    assert_eq!(0, pool.service.proposed_size());
    assert_eq!(0, pool.service.pool_size());
    assert_eq!(0, pool.service.orphan_size());
    // when TRANSACTION_PROPAGATION_TIME = 1
    assert_eq!(1, pool.service.cache_size());
}

// Work only when TRANSACTION_PROPAGATION_TIME = 1, TRANSACTION_PROPAGATION_TIMEOUT = 10
#[test]
fn test_switch_fork() {
    let mut pool = TestPool::<ChainKVStore<MemoryKeyValueDB>>::simple();

    assert_eq!(pool.service.total_size(), 0);

    let block_number = { pool.shared.chain_state().read().tip_number() };

    let mut txs = vec![];

    for i in 0..20 {
        let tx = test_transaction(
            &[
                OutPoint::new(pool.tx_hash.clone(), i),
                OutPoint::new(pool.tx_hash.clone(), i + 20),
            ],
            2,
        );

        txs.push(tx);
    }

    for tx in &txs[0..20] {
        pool.service
            .add_transaction(tx.transaction.clone())
            .unwrap();
    }

    assert_eq!(pool.service.pending_size(), 20);

    let prop_ids: Vec<ProposalShortId> = txs
        .iter()
        .map(|x| x.transaction.proposal_short_id())
        .collect();

    let block01 = BlockBuilder::default()
        .proposal_transactions(vec![prop_ids[0], prop_ids[1]])
        .with_header_builder(HeaderBuilder::default().number(block_number + 1));

    let block02 = BlockBuilder::default()
        .proposal_transactions(vec![prop_ids[2], prop_ids[3]])
        .commit_transaction(txs[0].transaction.clone())
        .with_header_builder(HeaderBuilder::default().number(block_number + 2));

    let block11 = BlockBuilder::default()
        .proposal_transactions(vec![prop_ids[3], prop_ids[4]])
        .with_header_builder(HeaderBuilder::default().number(block_number + 1));

    let block12 = BlockBuilder::default()
        .proposal_transactions(vec![prop_ids[5], prop_ids[6]])
        .commit_transaction(txs[4].transaction.clone())
        .with_header_builder(HeaderBuilder::default().number(block_number + 2));

    pool.service.reconcile_block(&block01);
    pool.service.reconcile_block(&block02);

    pool.shared
        .store()
        .save_with_batch(|batch| {
            let hash1 = block01.header().hash();
            let hash2 = block02.header().hash();
            let txs_len2 = block02.commit_transactions().len();
            let txs_len1 = block01.commit_transactions().len();
            let cycles_set2 = vec![Cycle::default(); txs_len2];
            let cycles_set1 = vec![Cycle::default(); txs_len1];

            let mut ext = BlockExt {
                received_at: 0,
                total_difficulty: U256::default(),
                total_uncles_count: 0,
                valid: None,
                cycles_set: cycles_set1,
            };

            pool.shared.store().insert_block_ext(batch, &hash1, &ext);
            ext.cycles_set = cycles_set2;
            pool.shared.store().insert_block_ext(batch, &hash2, &ext);
            Ok(())
        })
        .unwrap();

    let olds = vec![block02, block01];
    let news = vec![block12, block11];

    let fb = ForkBlocks::new(olds, news);

    pool.service.switch_fork(&fb);

    let mtxs: Vec<Transaction> = pool
        .service
        .get_mineable_transactions(10)
        .into_iter()
        .map(|x| x.transaction)
        .collect();

    assert_eq!(
        mtxs,
        vec![
            txs[3].transaction.clone(),
            txs[6].transaction.clone(),
            txs[5].transaction.clone()
        ]
    );
}

fn prepare_trace(
    pool: &mut TestPool<ChainKVStore<MemoryKeyValueDB>>,
    faketime_file: &TempPath,
) -> PoolEntry {
    let tx = test_transaction(&[OutPoint::new(pool.tx_hash.clone(), 0)], 2);

    let block_number = { pool.shared.chain_state().read().tip_number() };

    pool.service
        .trace_transaction(tx.transaction.clone())
        .unwrap();
    let prop_ids = pool.service.prepare_proposal(10);

    assert_eq!(1, prop_ids.len());
    assert_eq!(prop_ids[0], tx.transaction.proposal_short_id());

    let header = HeaderBuilder::default().number(block_number + 1).build();
    let block = BlockBuilder::default()
        .header(header)
        .proposal_transactions(vec![tx.transaction.proposal_short_id()])
        .build();

    faketime::write_millis(faketime_file, 9102).expect("write millis");

    pool.service.reconcile_block(&block);
    tx
}

#[cfg(not(disable_faketime))]
#[test]
fn test_get_transaction_traces() {
    let mut pool = TestPool::<ChainKVStore<MemoryKeyValueDB>>::simple();
    let faketime_file = faketime::millis_tempfile(8102).expect("create faketime file");
    faketime::enable(&faketime_file);

    let tx = prepare_trace(&mut pool, &faketime_file);
    let tx_hash = tx.transaction.hash();

    let trace = pool.service.get_transaction_traces(&tx_hash);
    match trace.map(|t| t.as_slice()) {
        Some(
            [TxTrace {
                action: Action::AddPending,
                time: 8102,
                ..
            }, TxTrace {
                action: Action::Proposed,
                info: proposal_info,
                time: 9102,
            }, TxTrace {
                action: Action::AddCommit,
                time: 9102,
                ..
            }],
        ) => assert_eq!(
            proposal_info,
            concat!("ProposalShortId(0xda495f694cac79513d00) proposed ",
            "in block number(2)-hash(0xb42c5305777987f80112e862a3e722c1d0e68c671f1d8920d16ebfc6783a6467)")
        ),
        _ => assert!(false),
    }

    faketime::write_millis(&faketime_file, 9103).expect("write millis");
    let block = apply_transactions(vec![tx.transaction.clone()], vec![], &mut pool);
    let trace = pool.service.get_transaction_traces(&tx_hash);
    match trace.map(|t| t.as_slice()) {
        Some(
            [TxTrace {
                action: Action::AddPending,
                time: 8102,
                ..
            }, TxTrace {
                action: Action::Proposed,
                time: 9102,
                ..
            }, TxTrace {
                action: Action::AddCommit,
                time: 9102,
                ..
            }, TxTrace {
                action: Action::Committed,
                info: committed_info,
                time: 9103,
            }],
        ) => assert_eq!(
            committed_info,
            &format!(
                "committed in block number({:?})-hash({:#x})",
                block.header().number(),
                block.header().hash()
            )
        ),
        _ => assert!(false),
    }
}

struct TestPool<CI> {
    service: TransactionPoolService<CI>,
    chain: ChainController,
    shared: Shared<CI>,
    tx_hash: H256,
    switch_fork_receiver: Receiver<MsgSwitchFork>,
}

impl<CI: ChainIndex + 'static> TestPool<CI> {
    fn simple() -> TestPool<ChainKVStore<MemoryKeyValueDB>> {
<<<<<<< HEAD
        let (_handle, notify) = NotifyService::default().start::<&str>(None);
=======
        let notify = NotifyService::default().start::<&str>(None);
        let new_tip_receiver = notify.subscribe_new_tip("txs_pool");
>>>>>>> fce812ff
        let switch_fork_receiver = notify.subscribe_switch_fork("txs_pool");
        let shared = SharedBuilder::<ChainKVStore<MemoryKeyValueDB>>::new_memory()
            .consensus(Consensus::default())
            .build();
        let chain_service = ChainBuilder::new(shared.clone(), notify.clone())
            .verification(false)
            .build();
        let chain_controller = chain_service.start::<&str>(None);

        let tx_pool_service = TransactionPoolService::new(
            PoolConfig {
                max_pool_size: 1000,
                max_orphan_size: 1000,
                max_proposal_size: 1000,
                max_cache_size: 1000,
                max_pending_size: 1000,
                trace: Some(100),
            },
            shared.clone(),
            notify.clone(),
        );

        let default_script_hash = create_valid_script().type_hash();
        let tx = TransactionBuilder::default()
            .input(CellInput::new(OutPoint::null(), Default::default()))
            .outputs(vec![
                CellOutput::new(
                    100_000_000,
                    Vec::new(),
                    default_script_hash.clone(),
                    None,
                );
                100
            ])
            .build();

        let transactions = vec![tx.clone()];
        let mut pool = TestPool {
            service: tx_pool_service,
            chain: chain_controller,
            shared,
            tx_hash: tx.hash().clone(),
            switch_fork_receiver,
        };
        apply_transactions(transactions, vec![], &mut pool);
        pool
    }

    fn handle_notify_messages(&mut self) {
        loop {
            select! {
                recv(self.switch_fork_receiver) -> msg => match msg {
                    Ok(blocks) => self.service.switch_fork(&blocks),
                    _ => {
                        error!(target: "txs_pool", "channel switch_fork_receiver closed");
                        break;
                    }
                },
                recv(crossbeam_channel::after(time::Duration::from_millis(100))) -> _ => {
                    break;
                }
            }
        }
    }
}

fn apply_transactions<CI: ChainIndex + 'static>(
    transactions: Vec<Transaction>,
    prop_ids: Vec<ProposalShortId>,
    pool: &mut TestPool<CI>,
) -> Block {
    let cellbase_id = if let Some(cellbase) = transactions.first() {
        cellbase.hash().clone()
    } else {
        H256::zero()
    };

    let parent = pool.shared.chain_state().read().tip_header().clone();

    let header_builder = HeaderBuilder::default()
        .parent_hash(parent.hash().clone())
        .number(parent.number() + 1)
        .timestamp(unix_time_as_millis())
        .cellbase_id(cellbase_id)
        .difficulty(pool.shared.calculate_difficulty(&parent).unwrap());

    let block = BlockBuilder::default()
        .commit_transactions(transactions)
        .proposal_transactions(prop_ids)
        .with_header_builder(header_builder);

    let txs_len = block.commit_transactions().len();
    pool.chain
        .process_block(Arc::new(block.clone()), vec![Cycle::default(); txs_len])
        .unwrap();
    pool.handle_notify_messages();
    block
}

fn test_transaction(input_values: &[OutPoint], output_num: usize) -> PoolEntry {
    test_transaction_with_capacity(input_values, output_num, 100_000)
}

fn test_transaction_with_capacity(
    input_values: &[OutPoint],
    output_num: usize,
    capacity: u64,
) -> PoolEntry {
    let inputs: Vec<CellInput> = input_values
        .iter()
        .map(|x| CellInput::new(x.clone(), create_valid_script()))
        .collect();

    let mut output = CellOutput::default();
    output.capacity = capacity / output_num as u64;
    output.lock = create_valid_script().type_hash();
    let outputs: Vec<CellOutput> = vec![output.clone(); output_num];

    let tx = TransactionBuilder::default()
        .inputs(inputs)
        .outputs(outputs)
        .build();

    PoolEntry::new(tx, 0, Cycle::default())
}

// Since the main point here is to test pool functionality, not scripting
// behavior, we use a dummy script here that always passes in testing
fn create_valid_script() -> Script {
    let mut file = File::open(
        Path::new(env!("CARGO_MANIFEST_DIR")).join("../nodes_template/spec/cells/always_success"),
    )
    .unwrap();
    let mut buffer = Vec::new();
    file.read_to_end(&mut buffer).unwrap();

    Script::new(0, Vec::new(), None, Some(buffer), Vec::new())
}<|MERGE_RESOLUTION|>--- conflicted
+++ resolved
@@ -652,12 +652,7 @@
 
 impl<CI: ChainIndex + 'static> TestPool<CI> {
     fn simple() -> TestPool<ChainKVStore<MemoryKeyValueDB>> {
-<<<<<<< HEAD
-        let (_handle, notify) = NotifyService::default().start::<&str>(None);
-=======
         let notify = NotifyService::default().start::<&str>(None);
-        let new_tip_receiver = notify.subscribe_new_tip("txs_pool");
->>>>>>> fce812ff
         let switch_fork_receiver = notify.subscribe_switch_fork("txs_pool");
         let shared = SharedBuilder::<ChainKVStore<MemoryKeyValueDB>>::new_memory()
             .consensus(Consensus::default())
