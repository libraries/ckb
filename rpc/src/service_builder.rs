#![allow(deprecated)]
use crate::module::{
    add_alert_rpc_methods, add_chain_rpc_methods, add_debug_rpc_methods,
    add_experiment_rpc_methods, add_indexer_rpc_methods, add_integration_test_rpc_methods,
    add_miner_rpc_methods, add_net_rpc_methods, add_pool_rpc_methods, add_stats_rpc_methods,
    add_subscription_rpc_methods, AlertRpcImpl, ChainRpcImpl, DebugRpcImpl, ExperimentRpcImpl,
    IndexerRpcImpl, IntegrationTestRpcImpl, MinerRpcImpl, NetRpcImpl, PoolRpcImpl, StatsRpcImpl,
    SubscriptionRpcImpl,
};
use crate::{IoHandler, RPCError};
use ckb_app_config::{DBConfig, IndexerConfig, RpcConfig};
use ckb_chain::chain::ChainController;
use ckb_indexer::IndexerService;
use ckb_network::NetworkController;
use ckb_network_alert::{notifier::Notifier as AlertNotifier, verifier::Verifier as AlertVerifier};
use ckb_pow::Pow;
use ckb_shared::shared::Shared;
use ckb_sync::SyncShared;
use ckb_types::packed::Script;
use ckb_util::Mutex;
use jsonrpc_core::MetaIoHandler;
use jsonrpc_core::RemoteProcedure;
use jsonrpc_utils::pub_sub::Session;
use std::sync::Arc;

const DEPRECATED_RPC_PREFIX: &str = "deprecated.";

#[doc(hidden)]
pub struct ServiceBuilder<'a> {
    config: &'a RpcConfig,
    io_handler: IoHandler,
}

macro_rules! set_rpc_module_methods {
    ($self:ident, $name:expr, $check:ident, $add_methods:ident, $methods:expr) => {{
        let mut meta_io = MetaIoHandler::default();
        $add_methods(&mut meta_io, $methods);
        if $self.config.$check() {
            $self.add_methods(meta_io);
        } else {
            $self.update_disabled_methods($name, meta_io);
        }
        $self
    }};
}

impl<'a> ServiceBuilder<'a> {
    /// Creates the RPC service builder from config.
    pub fn new(config: &'a RpcConfig) -> Self {
        Self {
            config,
            io_handler: IoHandler::with_compatibility(jsonrpc_core::Compatibility::V2),
        }
    }

    /// Mounts methods from module Chain if it is enabled in the config.
    pub fn enable_chain(mut self, shared: Shared) -> Self {
        let methods = ChainRpcImpl { shared };
        set_rpc_module_methods!(self, "Chain", chain_enable, add_chain_rpc_methods, methods)
    }

    /// Mounts methods from module Pool if it is enabled in the config.
    pub fn enable_pool(
        mut self,
        shared: Shared,
        extra_well_known_lock_scripts: Vec<Script>,
        extra_well_known_type_scripts: Vec<Script>,
    ) -> Self {
        let methods = PoolRpcImpl::new(
            shared,
            extra_well_known_lock_scripts,
            extra_well_known_type_scripts,
        );
        set_rpc_module_methods!(self, "Pool", pool_enable, add_pool_rpc_methods, methods)
    }

    /// Mounts methods from module Miner if `enable` is `true` and it is enabled in the config.
    pub fn enable_miner(
        mut self,
        shared: Shared,
        network_controller: NetworkController,
        chain: ChainController,
        enable: bool,
    ) -> Self {
        let mut meta_io = MetaIoHandler::default();
        let methods = MinerRpcImpl {
            shared,
            chain,
            network_controller,
        };
        add_miner_rpc_methods(&mut meta_io, methods);
        if enable && self.config.miner_enable() {
            self.add_methods(meta_io);
        } else {
            self.update_disabled_methods("Miner", meta_io);
        }
        self
    }

    /// Mounts methods from module Net if it is enabled in the config.
    pub fn enable_net(
        mut self,
        network_controller: NetworkController,
        sync_shared: Arc<SyncShared>,
    ) -> Self {
        let methods = NetRpcImpl {
            network_controller,
            sync_shared,
        };
        set_rpc_module_methods!(self, "Net", net_enable, add_net_rpc_methods, methods)
    }

    /// Mounts methods from module Stats if it is enabled in the config.
    pub fn enable_stats(
        mut self,
        shared: Shared,
        alert_notifier: Arc<Mutex<AlertNotifier>>,
    ) -> Self {
        let methods = StatsRpcImpl {
            shared,
            alert_notifier,
        };
        set_rpc_module_methods!(self, "Stats", stats_enable, add_stats_rpc_methods, methods)
    }

    /// Mounts methods from module Experiment if it is enabled in the config.
    pub fn enable_experiment(mut self, shared: Shared) -> Self {
        let methods = ExperimentRpcImpl { shared };
        set_rpc_module_methods!(
            self,
            "Experiment",
            experiment_enable,
            add_experiment_rpc_methods,
            methods
        )
    }

    /// Mounts methods from module Integration if it is enabled in the config.
    pub fn enable_integration_test(
        mut self,
        shared: Shared,
        network_controller: NetworkController,
        chain: ChainController,
    ) -> Self {
        if self.config.integration_test_enable() {
            // IntegrationTest only on Dummy PoW chain
            assert_eq!(
                shared.consensus().pow,
                Pow::Dummy,
                "Only run integration test on Dummy PoW chain"
            );
        }
        let methods = IntegrationTestRpcImpl {
            shared: shared.clone(),
            network_controller,
            chain,
        };
        set_rpc_module_methods!(
            self,
            "IntegrationTest",
            integration_test_enable,
            add_integration_test_rpc_methods,
            methods
        )
    }

    /// Mounts methods from module Alert if it is enabled in the config.
    pub fn enable_alert(
        mut self,
        alert_verifier: Arc<AlertVerifier>,
        alert_notifier: Arc<Mutex<AlertNotifier>>,
        network_controller: NetworkController,
    ) -> Self {
        let methods = AlertRpcImpl::new(alert_verifier, alert_notifier, network_controller);
        set_rpc_module_methods!(self, "Alert", alert_enable, add_alert_rpc_methods, methods)
    }

    /// Mounts methods from module Debug if it is enabled in the config.
    pub fn enable_debug(mut self) -> Self {
        let methods = DebugRpcImpl {};
        set_rpc_module_methods!(self, "Debug", debug_enable, add_debug_rpc_methods, methods)
    }

    /// Mounts methods from module Indexer if it is enabled in the config.
    pub fn enable_indexer(
        mut self,
        shared: Shared,
        db_config: &DBConfig,
        indexer_config: &IndexerConfig,
    ) -> Self {
        let indexer = IndexerService::new(db_config, indexer_config, shared.async_handle().clone());
        let indexer_handle = indexer.handle();
        let methods = IndexerRpcImpl::new(indexer_handle);
        if self.config.indexer_enable() {
            start_indexer(&shared, indexer, indexer_config.index_tx_pool);
        }
        set_rpc_module_methods!(
            self,
            "Indexer",
            indexer_enable,
            add_indexer_rpc_methods,
            methods
        )
    }

    pub fn enable_subscription(&mut self, shared: Shared) {
        if self.config.subscription_enable() {
            let methods = SubscriptionRpcImpl::new(
                shared.notify_controller().clone(),
                shared.async_handle().clone(),
            );
            let mut meta_io = MetaIoHandler::default();
            add_subscription_rpc_methods(&mut meta_io, methods);
            self.add_methods(meta_io);
        }
    }

    fn add_methods<I>(&mut self, rpc_methods: I)
    where
        I: IntoIterator<Item = (String, RemoteProcedure<Option<Session>>)>,
    {
        let enable_deprecated_rpc = self.config.enable_deprecated_rpc;
        self.io_handler
            .extend_with(rpc_methods.into_iter().map(|(name, method)| {
                if let Some(striped_method_name) = name.strip_prefix(DEPRECATED_RPC_PREFIX) {
                    (
                        striped_method_name.to_owned(),
                        if enable_deprecated_rpc {
                            method
                        } else {
                            RemoteProcedure::Method(Arc::new(|_param, _meta| async {
                                Err(RPCError::rpc_method_is_deprecated())
                            }))
                        },
                    )
                } else {
                    (name, method)
                }
            }));
    }

    fn update_disabled_methods<I, M>(&mut self, module: &str, rpc_methods: I)
    where
        I: IntoIterator<Item = (String, M)>,
    {
        rpc_methods.into_iter().for_each(|(name, _method)| {
            let error = Err(RPCError::rpc_module_is_disabled(module));
            self.io_handler.add_sync_method(
<<<<<<< HEAD
                name.split("deprecated.")
=======
                name.split(DEPRECATED_RPC_PREFIX)
>>>>>>> 8e81649b
                    .collect::<Vec<&str>>()
                    .last()
                    .unwrap(),
                move |_param| error.clone(),
            )
        });
    }

    /// Builds the RPC methods handler used in the RPC server.
    pub fn build(self) -> IoHandler {
        let mut io_handler = self.io_handler;
        io_handler.add_method("ping", |_| async { Ok("pong".into()) });
        io_handler
    }
}

fn start_indexer(shared: &Shared, service: IndexerService, index_tx_pool: bool) {
    let notify_controller = shared.notify_controller().clone();
    service.spawn_poll(notify_controller.clone());

    if index_tx_pool {
        service.index_tx_pool(notify_controller);
    }
}<|MERGE_RESOLUTION|>--- conflicted
+++ resolved
@@ -246,11 +246,7 @@
         rpc_methods.into_iter().for_each(|(name, _method)| {
             let error = Err(RPCError::rpc_module_is_disabled(module));
             self.io_handler.add_sync_method(
-<<<<<<< HEAD
-                name.split("deprecated.")
-=======
                 name.split(DEPRECATED_RPC_PREFIX)
->>>>>>> 8e81649b
                     .collect::<Vec<&str>>()
                     .last()
                     .unwrap(),
