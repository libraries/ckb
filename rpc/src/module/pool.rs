use crate::error::RPCError;
use async_trait::async_trait;
use ckb_chain_spec::consensus::Consensus;
use ckb_constant::hardfork::{mainnet, testnet};
use ckb_jsonrpc_types::{
    OutputsValidator, PoolTxDetailInfo, RawTxPool, Script, Transaction, TxPoolInfo,
};
use ckb_logger::error;
use ckb_shared::shared::Shared;
use ckb_types::{core, packed, prelude::*, H256};
use ckb_verification::{Since, SinceMetric};
use jsonrpc_core::Result;
use jsonrpc_utils::rpc;
use std::sync::Arc;

/// RPC Module Pool for transaction memory pool.
<<<<<<< HEAD
#[rpc(openrpc)]
=======
#[rpc]
>>>>>>> 8e81649b
#[async_trait]
pub trait PoolRpc {
    /// Submits a new transaction into the transaction pool. If the transaction is already in the
    /// pool, rebroadcast it to peers.
    ///
    /// Please note that `send_transaction` is an asynchronous process.
    /// The return of `send_transaction` does NOT indicate that the transaction have been fully verified.
    /// If you want to track the status of the transaction, please use the `get_transaction`rpc.
    ///
    /// ## Params
    ///
    /// * `transaction` - The transaction.
    /// * `outputs_validator` - Validates the transaction outputs before entering the tx-pool. (**Optional**, default is "passthrough").
    ///
    /// ## Errors
    ///
    /// * [`PoolRejectedTransactionByOutputsValidator (-1102)`](../enum.RPCError.html#variant.PoolRejectedTransactionByOutputsValidator) - The transaction is rejected by the validator specified by `outputs_validator`. If you really want to send transactions with advanced scripts, please set `outputs_validator` to "passthrough".
    /// * [`PoolRejectedTransactionByMinFeeRate (-1104)`](../enum.RPCError.html#variant.PoolRejectedTransactionByMinFeeRate) - The transaction fee rate must be greater than or equal to the config option `tx_pool.min_fee_rate`.
    /// * [`PoolRejectedTransactionByMaxAncestorsCountLimit (-1105)`](../enum.RPCError.html#variant.PoolRejectedTransactionByMaxAncestorsCountLimit) - The ancestors count must be greater than or equal to the config option `tx_pool.max_ancestors_count`.
    /// * [`PoolIsFull (-1106)`](../enum.RPCError.html#variant.PoolIsFull) - Pool is full.
    /// * [`PoolRejectedDuplicatedTransaction (-1107)`](../enum.RPCError.html#variant.PoolRejectedDuplicatedTransaction) - The transaction is already in the pool.
    /// * [`TransactionFailedToResolve (-301)`](../enum.RPCError.html#variant.TransactionFailedToResolve) - Failed to resolve the referenced cells and headers used in the transaction, as inputs or dependencies.
    /// * [`TransactionFailedToVerify (-302)`](../enum.RPCError.html#variant.TransactionFailedToVerify) - Failed to verify the transaction.
    ///
    /// ## Examples
    ///
    /// Request
    ///
    /// ```json
    /// {
    ///   "id": 42,
    ///   "jsonrpc": "2.0",
    ///   "method": "send_transaction",
    ///   "params": [
    ///     {
    ///       "cell_deps": [
    ///         {
    ///           "dep_type": "code",
    ///           "out_point": {
    ///             "index": "0x0",
    ///             "tx_hash": "0xa4037a893eb48e18ed4ef61034ce26eba9c585f15c9cee102ae58505565eccc3"
    ///           }
    ///         }
    ///       ],
    ///       "header_deps": [
    ///         "0x7978ec7ce5b507cfb52e149e36b1a23f6062ed150503c85bbf825da3599095ed"
    ///       ],
    ///       "inputs": [
    ///         {
    ///           "previous_output": {
    ///             "index": "0x0",
    ///             "tx_hash": "0x365698b50ca0da75dca2c87f9e7b563811d3b5813736b8cc62cc3b106faceb17"
    ///           },
    ///           "since": "0x0"
    ///         }
    ///       ],
    ///       "outputs": [
    ///         {
    ///           "capacity": "0x2540be400",
    ///           "lock": {
    ///             "code_hash": "0x28e83a1277d48add8e72fadaa9248559e1b632bab2bd60b27955ebc4c03800a5",
    ///             "hash_type": "data",
    ///             "args": "0x"
    ///           },
    ///           "type": null
    ///         }
    ///       ],
    ///       "outputs_data": [
    ///         "0x"
    ///       ],
    ///       "version": "0x0",
    ///       "witnesses": []
    ///     },
    ///     "passthrough"
    ///   ]
    /// }
    /// ```
    ///
    /// Response
    ///
    /// ```json
    /// {
    ///   "id": 42,
    ///   "jsonrpc": "2.0",
    ///   "result": "0xa0ef4eb5f4ceeb08a4c8524d84c5da95dce2f608e0ca2ec8091191b0f330c6e3"
    /// }
    /// ```
    #[rpc(name = "send_transaction")]
    fn send_transaction(
        &self,
        tx: Transaction,
        outputs_validator: Option<OutputsValidator>,
    ) -> Result<H256>;

    /// Removes a transaction and all transactions which depends on it from tx pool if it exists.
    ///
    /// ## Params
    ///
    /// * `tx_hash` - Hash of a transaction.
    ///
    /// ## Returns
    ///
    /// If the transaction exists, return true; otherwise, return false.
    ///
    /// ## Examples
    ///
    /// Request
    ///
    /// ```json
    /// {
    ///   "id": 42,
    ///   "jsonrpc": "2.0",
    ///   "method": "remove_transaction",
    ///   "params": [
    ///     "0xa0ef4eb5f4ceeb08a4c8524d84c5da95dce2f608e0ca2ec8091191b0f330c6e3"
    ///   ]
    /// }
    /// ```
    ///
    /// Response
    ///
    /// ```json
    /// {
    ///   "id": 42,
    ///   "jsonrpc": "2.0",
    ///   "result": true
    /// }
    /// ```
    #[rpc(name = "remove_transaction")]
    fn remove_transaction(&self, tx_hash: H256) -> Result<bool>;

    /// Returns the transaction pool information.
    ///
    /// ## Examples
    ///
    /// Request
    ///
    /// ```json
    /// {
    ///   "id": 42,
    ///   "jsonrpc": "2.0",
    ///   "method": "tx_pool_info",
    ///   "params": []
    /// }
    /// ```
    ///
    /// Response
    ///
    /// ```json
    /// {
    ///   "id": 42,
    ///   "jsonrpc": "2.0",
    ///   "result": {
    ///     "last_txs_updated_at": "0x0",
    ///     "min_fee_rate": "0x3e8",
    ///     "min_rbf_rate": "0x5dc",
    ///     "max_tx_pool_size": "0xaba9500",
    ///     "orphan": "0x0",
    ///     "pending": "0x1",
    ///     "proposed": "0x0",
    ///     "tip_hash": "0xa5f5c85987a15de25661e5a214f2c1449cd803f071acc7999820f25246471f40",
    ///     "tip_number": "0x400",
    ///     "total_tx_cycles": "0x219",
    ///     "total_tx_size": "0x112",
    ///     "tx_size_limit": "0x7d000"
    ///   }
    /// }
    /// ```
    #[rpc(name = "tx_pool_info")]
    fn tx_pool_info(&self) -> Result<TxPoolInfo>;

    /// Removes all transactions from the transaction pool.
    ///
    /// ## Examples
    ///
    /// Request
    ///
    /// ```json
    /// {
    ///   "id": 42,
    ///   "jsonrpc": "2.0",
    ///   "method": "clear_tx_pool",
    ///   "params": []
    /// }
    /// ```
    ///
    /// Response
    ///
    /// ```json
    /// {
    ///   "id": 42,
    ///   "jsonrpc": "2.0",
    ///   "result": null
    /// }
    /// ```
    #[rpc(name = "clear_tx_pool")]
    fn clear_tx_pool(&self) -> Result<()>;

    /// Returns all transaction ids in tx pool as a json array of string transaction ids.
    /// ## Params
    ///
    /// * `verbose` - True for a json object, false for array of transaction ids, default=false
    ///
    /// ## Examples
    ///
    /// Request
    ///
    /// ```json
    /// {
    ///   "id": 42,
    ///   "jsonrpc": "2.0",
    ///   "method": "get_raw_tx_pool",
    ///   "params": [true]
    /// }
    /// ```
    ///
    /// Response
    ///
    /// ```json
    /// {
    ///   "id": 42,
    ///   "jsonrpc": "2.0",
    ///   "result":
    ///    {
    ///        "pending": {
    ///            "0xa0ef4eb5f4ceeb08a4c8524d84c5da95dce2f608e0ca2ec8091191b0f330c6e3": {
    ///                "cycles": "0x219",
    ///                "size": "0x112",
    ///                "fee": "0x16923f7dcf",
    ///                "ancestors_size": "0x112",
    ///                "ancestors_cycles": "0x219",
    ///                "ancestors_count": "0x1",
    ///                "timestamp": "0x17c983e6e44"
    ///            }
    ///        },
    ///        "proposed": {}
    ///    }
    /// }
    /// ```
    #[rpc(name = "get_raw_tx_pool")]
    fn get_raw_tx_pool(&self, verbose: Option<bool>) -> Result<RawTxPool>;

    /// Query and returns the details of a transaction in the pool, only for trouble shooting
    /// ## Params
    ///
    /// * `tx_hash` - Hash of a transaction
    ///
    /// ## Examples
    ///
    /// Request
    ///
    /// ```json
    /// {
    ///   "id": 42,
    ///   "jsonrpc": "2.0",
    ///   "method": "get_pool_tx_detail_info",
    ///   "params": [
    ///     "0xa0ef4eb5f4ceeb08a4c8524d84c5da95dce2f608e0ca2ec8091191b0f330c6e3"
    ///   ]
    /// }
    /// ```
    ///
    /// Response
    ///
    /// ```json
    /// {
    ///    "jsonrpc": "2.0",
    ///    "result": {
    ///        "ancestors_count": "0x0",
    ///        "descendants_count": "0x0",
    ///        "entry_status": "pending",
    ///        "pending_count": "0x1",
    ///        "proposed_count": "0x0",
    ///        "rank_in_pending": "0x1",
    ///        "score_sortkey": {
    ///            "ancestors_fee": "0x16923f7dcf",
    ///            "ancestors_weight": "0x112",
    ///            "fee": "0x16923f7dcf",
    ///            "weight": "0x112"
    ///        },
    ///        "timestamp": "0x18aa1baa54c"
    ///    },
    ///    "id": 42
    /// }
    /// ```
    #[rpc(name = "get_pool_tx_detail_info")]
    fn get_pool_tx_detail_info(&self, tx_hash: H256) -> Result<PoolTxDetailInfo>;

    /// Returns whether tx-pool service is started, ready for request.
    ///
    /// ## Examples
    ///
    /// Request
    ///
    /// ```json
    /// {
    ///   "id": 42,
    ///   "jsonrpc": "2.0",
    ///   "method": "tx_pool_ready",
    ///   "params": []
    /// }
    /// ```
    ///
    /// Response
    ///
    /// ```json
    /// {
    ///   "id": 42,
    ///   "jsonrpc": "2.0",
    ///   "result": true
    /// }
    /// ```
    #[rpc(name = "tx_pool_ready")]
    fn tx_pool_ready(&self) -> Result<bool>;
}

#[derive(Clone)]
pub(crate) struct PoolRpcImpl {
    shared: Shared,
    well_known_lock_scripts: Vec<packed::Script>,
    well_known_type_scripts: Vec<packed::Script>,
}

impl PoolRpcImpl {
    pub fn new(
        shared: Shared,
        mut extra_well_known_lock_scripts: Vec<packed::Script>,
        mut extra_well_known_type_scripts: Vec<packed::Script>,
    ) -> PoolRpcImpl {
        let mut well_known_lock_scripts =
            build_well_known_lock_scripts(shared.consensus().id.as_str());
        let mut well_known_type_scripts =
            build_well_known_type_scripts(shared.consensus().id.as_str());

        well_known_lock_scripts.append(&mut extra_well_known_lock_scripts);
        well_known_type_scripts.append(&mut extra_well_known_type_scripts);

        PoolRpcImpl {
            shared,
            well_known_lock_scripts,
            well_known_type_scripts,
        }
    }
}

/// Build well known lock scripts
/// https://github.com/nervosnetwork/rfcs/blob/master/rfcs/0026-anyone-can-pay/0026-anyone-can-pay.md
/// https://talk.nervos.org/t/sudt-cheque-deposit-design-and-implementation/5209
/// 1. anyone_can_pay
/// 2. cheque
fn build_well_known_lock_scripts(chain_spec_name: &str) -> Vec<packed::Script> {
    serde_json::from_str::<Vec<Script>>(
    match chain_spec_name {
        mainnet::CHAIN_SPEC_NAME => {
            r#"
            [
                {
                    "code_hash": "0xd369597ff47f29fbc0d47d2e3775370d1250b85140c670e4718af712983a2354",
                    "hash_type": "type",
                    "args": "0x"
                },
                {
                    "code_hash": "0xe4d4ecc6e5f9a059bf2f7a82cca292083aebc0c421566a52484fe2ec51a9fb0c",
                    "hash_type": "type",
                    "args": "0x"
                }
            ]
            "#
        }
        testnet::CHAIN_SPEC_NAME => {
            r#"
            [
                {
                    "code_hash": "0x3419a1c09eb2567f6552ee7a8ecffd64155cffe0f1796e6e61ec088d740c1356",
                    "hash_type": "type",
                    "args": "0x"
                },
                {
                    "code_hash": "0x60d5f39efce409c587cb9ea359cefdead650ca128f0bd9cb3855348f98c70d5b",
                    "hash_type": "type",
                    "args": "0x"
                }
            ]
            "#
        }
        _ => "[]"
    }).expect("checked json str").into_iter().map(Into::into).collect()
}

/// Build well known type scripts
/// https://github.com/nervosnetwork/rfcs/blob/master/rfcs/0025-simple-udt/0025-simple-udt.md
/// 1. Simple UDT
fn build_well_known_type_scripts(chain_spec_name: &str) -> Vec<packed::Script> {
    serde_json::from_str::<Vec<Script>>(
    match chain_spec_name {
        mainnet::CHAIN_SPEC_NAME => {
            r#"
            [
                {
                    "code_hash": "0x5e7a36a77e68eecc013dfa2fe6a23f3b6c344b04005808694ae6dd45eea4cfd5",
                    "hash_type": "type",
                    "args": "0x"
                }
            ]
            "#
        }
        testnet::CHAIN_SPEC_NAME => {
            r#"
            [
                {
                    "code_hash": "0xc5e5dcf215925f7ef4dfaf5f4b4f105bc321c02776d6e7d52a1db3fcd9d011a4",
                    "hash_type": "type",
                    "args": "0x"
                }
            ]
            "#
        }
        _ => "[]"
    }).expect("checked json str").into_iter().map(Into::into).collect()
}

#[async_trait]
impl PoolRpc for PoolRpcImpl {
    fn tx_pool_ready(&self) -> Result<bool> {
        let tx_pool = self.shared.tx_pool_controller();
        Ok(tx_pool.service_started())
    }

    fn send_transaction(
        &self,
        tx: Transaction,
        outputs_validator: Option<OutputsValidator>,
    ) -> Result<H256> {
        let tx: packed::Transaction = tx.into();
        let tx: core::TransactionView = tx.into_view();

        if let Err(e) = match outputs_validator {
            None | Some(OutputsValidator::Passthrough) => Ok(()),
            Some(OutputsValidator::WellKnownScriptsOnly) => WellKnownScriptsOnlyValidator::new(
                self.shared.consensus(),
                &self.well_known_lock_scripts,
                &self.well_known_type_scripts,
            )
            .validate(&tx),
        } {
            return Err(RPCError::custom_with_data(
                RPCError::PoolRejectedTransactionByOutputsValidator,
                format!(
                    "The transaction is rejected by OutputsValidator set in params[1]: {}. \
                    Please check the related information in https://github.com/nervosnetwork/ckb/wiki/Transaction-%C2%BB-Default-Outputs-Validator",
                    outputs_validator.unwrap_or(OutputsValidator::WellKnownScriptsOnly).json_display()
                ),
                e,
            ));
        }

        let tx_pool = self.shared.tx_pool_controller();
        let submit_tx = tx_pool.submit_local_tx(tx.clone());

        if let Err(e) = submit_tx {
            error!("Send submit_tx request error {}", e);
            return Err(RPCError::ckb_internal_error(e));
        }

        let tx_hash = tx.hash();
        match submit_tx.unwrap() {
            Ok(_) => Ok(tx_hash.unpack()),
            Err(reject) => Err(RPCError::from_submit_transaction_reject(&reject)),
        }
    }

    fn remove_transaction(&self, tx_hash: H256) -> Result<bool> {
        let tx_pool = self.shared.tx_pool_controller();

        tx_pool.remove_local_tx(tx_hash.pack()).map_err(|e| {
            error!("Send remove_tx request error {}", e);
            RPCError::ckb_internal_error(e)
        })
    }

    fn tx_pool_info(&self) -> Result<TxPoolInfo> {
        let tx_pool = self.shared.tx_pool_controller();
        let get_tx_pool_info = tx_pool.get_tx_pool_info();
        if let Err(e) = get_tx_pool_info {
            error!("Send get_tx_pool_info request error {}", e);
            return Err(RPCError::ckb_internal_error(e));
        };

        let tx_pool_info = get_tx_pool_info.unwrap();

        Ok(tx_pool_info.into())
    }

    fn clear_tx_pool(&self) -> Result<()> {
        let snapshot = Arc::clone(&self.shared.snapshot());
        let tx_pool = self.shared.tx_pool_controller();
        tx_pool
            .clear_pool(snapshot)
            .map_err(|err| RPCError::custom(RPCError::Invalid, err.to_string()))?;

        Ok(())
    }

    fn get_raw_tx_pool(&self, verbose: Option<bool>) -> Result<RawTxPool> {
        let tx_pool = self.shared.tx_pool_controller();

        let raw = if verbose.unwrap_or(false) {
            let info = tx_pool
                .get_all_entry_info()
                .map_err(|err| RPCError::custom(RPCError::CKBInternalError, err.to_string()))?;
            RawTxPool::Verbose(info.into())
        } else {
            let ids = tx_pool
                .get_all_ids()
                .map_err(|err| RPCError::custom(RPCError::CKBInternalError, err.to_string()))?;
            RawTxPool::Ids(ids.into())
        };
        Ok(raw)
    }

    fn get_pool_tx_detail_info(&self, tx_hash: H256) -> Result<PoolTxDetailInfo> {
        let tx_pool = self.shared.tx_pool_controller();
        let tx_detail = tx_pool
            .get_tx_detail(tx_hash.pack())
            .map_err(|err| RPCError::custom(RPCError::CKBInternalError, err.to_string()))?;
        Ok(tx_detail.into())
    }
}

pub(crate) struct WellKnownScriptsOnlyValidator<'a> {
    consensus: &'a Consensus,
    well_known_lock_scripts: &'a [packed::Script],
    well_known_type_scripts: &'a [packed::Script],
}

#[derive(Debug)]
enum DefaultOutputsValidatorError {
    HashType,
    CodeHash,
    ArgsLen,
    ArgsSince,
    NotWellKnownLockScript,
    NotWellKnownTypeScript,
}

impl<'a> WellKnownScriptsOnlyValidator<'a> {
    pub fn new(
        consensus: &'a Consensus,
        well_known_lock_scripts: &'a [packed::Script],
        well_known_type_scripts: &'a [packed::Script],
    ) -> Self {
        Self {
            consensus,
            well_known_lock_scripts,
            well_known_type_scripts,
        }
    }

    pub fn validate(&self, tx: &core::TransactionView) -> std::result::Result<(), String> {
        tx.outputs()
            .into_iter()
            .enumerate()
            .try_for_each(|(index, output)| {
                self.validate_lock_script(&output)
                    .and(self.validate_type_script(&output))
                    .map_err(|err| format!("output index: {index}, error: {err:?}"))
            })
    }

    fn validate_lock_script(
        &self,
        output: &packed::CellOutput,
    ) -> std::result::Result<(), DefaultOutputsValidatorError> {
        self.validate_secp256k1_blake160_sighash_all(output)
            .or_else(|_| self.validate_secp256k1_blake160_multisig_all(output))
            .or_else(|_| self.validate_well_known_lock_scripts(output))
    }

    fn validate_type_script(
        &self,
        output: &packed::CellOutput,
    ) -> std::result::Result<(), DefaultOutputsValidatorError> {
        self.validate_dao(output)
            .or_else(|_| self.validate_well_known_type_scripts(output))
    }

    fn validate_secp256k1_blake160_sighash_all(
        &self,
        output: &packed::CellOutput,
    ) -> std::result::Result<(), DefaultOutputsValidatorError> {
        let script = output.lock();
        if !script.is_hash_type_type() {
            Err(DefaultOutputsValidatorError::HashType)
        } else if script.code_hash()
            != self
                .consensus
                .secp256k1_blake160_sighash_all_type_hash()
                .expect("No secp256k1_blake160_sighash_all system cell")
        {
            Err(DefaultOutputsValidatorError::CodeHash)
        } else if script.args().len() != BLAKE160_LEN {
            Err(DefaultOutputsValidatorError::ArgsLen)
        } else {
            Ok(())
        }
    }

    fn validate_secp256k1_blake160_multisig_all(
        &self,
        output: &packed::CellOutput,
    ) -> std::result::Result<(), DefaultOutputsValidatorError> {
        let script = output.lock();
        if !script.is_hash_type_type() {
            Err(DefaultOutputsValidatorError::HashType)
        } else if script.code_hash()
            != self
                .consensus
                .secp256k1_blake160_multisig_all_type_hash()
                .expect("No secp256k1_blake160_multisig_all system cell")
        {
            Err(DefaultOutputsValidatorError::CodeHash)
        } else if script.args().len() != BLAKE160_LEN {
            if script.args().len() == BLAKE160_LEN + SINCE_LEN {
                if extract_since_from_secp256k1_blake160_multisig_all_args(&script).flags_is_valid()
                {
                    Ok(())
                } else {
                    Err(DefaultOutputsValidatorError::ArgsSince)
                }
            } else {
                Err(DefaultOutputsValidatorError::ArgsLen)
            }
        } else {
            Ok(())
        }
    }

    fn validate_well_known_lock_scripts(
        &self,
        output: &packed::CellOutput,
    ) -> std::result::Result<(), DefaultOutputsValidatorError> {
        let script = output.lock();
        if self
            .well_known_lock_scripts
            .iter()
            .any(|well_known_script| is_well_known_script(&script, well_known_script))
        {
            Ok(())
        } else {
            Err(DefaultOutputsValidatorError::NotWellKnownLockScript)
        }
    }

    fn validate_dao(
        &self,
        output: &packed::CellOutput,
    ) -> std::result::Result<(), DefaultOutputsValidatorError> {
        match output.type_().to_opt() {
            Some(script) => {
                if !script.is_hash_type_type() {
                    Err(DefaultOutputsValidatorError::HashType)
                } else if script.code_hash() != self.consensus.dao_type_hash() {
                    Err(DefaultOutputsValidatorError::CodeHash)
                } else if output.lock().args().len() == BLAKE160_LEN + SINCE_LEN {
                    // https://github.com/nervosnetwork/ckb/wiki/Common-Gotchas#nervos-dao
                    let since =
                        extract_since_from_secp256k1_blake160_multisig_all_args(&output.lock());
                    match since.extract_metric() {
                        Some(SinceMetric::EpochNumberWithFraction(_)) if since.is_absolute() => {
                            Ok(())
                        }
                        _ => Err(DefaultOutputsValidatorError::ArgsSince),
                    }
                } else {
                    Ok(())
                }
            }
            None => Ok(()),
        }
    }

    fn validate_well_known_type_scripts(
        &self,
        output: &packed::CellOutput,
    ) -> std::result::Result<(), DefaultOutputsValidatorError> {
        if let Some(script) = output.type_().to_opt() {
            if self
                .well_known_type_scripts
                .iter()
                .any(|well_known_script| is_well_known_script(&script, well_known_script))
            {
                Ok(())
            } else {
                Err(DefaultOutputsValidatorError::NotWellKnownTypeScript)
            }
        } else {
            Ok(())
        }
    }
}

const BLAKE160_LEN: usize = 20;
const SINCE_LEN: usize = 8;

fn extract_since_from_secp256k1_blake160_multisig_all_args(script: &packed::Script) -> Since {
    Since(u64::from_le_bytes(
        (&script.args().raw_data()[BLAKE160_LEN..])
            .try_into()
            .expect("checked len"),
    ))
}

fn is_well_known_script(script: &packed::Script, well_known_script: &packed::Script) -> bool {
    script.hash_type() == well_known_script.hash_type()
        && script.code_hash() == well_known_script.code_hash()
        && script
            .args()
            .as_slice()
            .starts_with(well_known_script.args().as_slice())
}<|MERGE_RESOLUTION|>--- conflicted
+++ resolved
@@ -14,11 +14,7 @@
 use std::sync::Arc;
 
 /// RPC Module Pool for transaction memory pool.
-<<<<<<< HEAD
 #[rpc(openrpc)]
-=======
-#[rpc]
->>>>>>> 8e81649b
 #[async_trait]
 pub trait PoolRpc {
     /// Submits a new transaction into the transaction pool. If the transaction is already in the
