--- conflicted
+++ resolved
@@ -1,10 +1,6 @@
 [package]
 name = "ckb"
-<<<<<<< HEAD
-version = "0.112.1"
-=======
 version = "0.113.0"
->>>>>>> 82871a31
 license = "MIT"
 authors = ["Nervos Core Dev <dev@nervos.org>"]
 edition = "2021"
@@ -15,19 +11,11 @@
 rust-version = "1.71.1"
 
 [build-dependencies]
-<<<<<<< HEAD
-ckb-build-info = { path = "util/build-info", version = "= 0.112.1" }
-
-[dependencies]
-ckb-build-info = { path = "util/build-info", version = "= 0.112.1" }
-ckb-bin = { path = "ckb-bin", version = "= 0.112.1" }
-=======
 ckb-build-info = { path = "util/build-info", version = "= 0.113.0" }
 
 [dependencies]
 ckb-build-info = { path = "util/build-info", version = "= 0.113.0" }
 ckb-bin = { path = "ckb-bin", version = "= 0.113.0" }
->>>>>>> 82871a31
 
 [dev-dependencies]
 
