--- conflicted
+++ resolved
@@ -1,10 +1,6 @@
 [package]
 name = "ckb-tx-pool"
-<<<<<<< HEAD
-version = "0.40.0"
-=======
 version = "0.41.0"
->>>>>>> d3a609a8
 license = "MIT"
 authors = ["Nervos Core Dev <dev@nervos.org>"]
 edition = "2018"
@@ -15,25 +11,6 @@
 # See more keys and their definitions at https://doc.rust-lang.org/cargo/reference/manifest.html
 
 [dependencies]
-<<<<<<< HEAD
-ckb-types = { path = "../util/types", version = "= 0.40.0" }
-ckb-logger = {path = "../util/logger", version = "= 0.40.0"}
-ckb-verification = { path = "../verification", version = "= 0.40.0" }
-faketime = "0.2"
-lru = "0.6.0"
-ckb-dao = { path = "../util/dao", version = "= 0.40.0" }
-ckb-reward-calculator = { path = "../util/reward-calculator", version = "= 0.40.0" }
-ckb-store = { path = "../store", version = "= 0.40.0" }
-ckb-util = { path = "../util", version = "= 0.40.0" }
-ckb-jsonrpc-types = { path = "../util/jsonrpc-types", version = "= 0.40.0" }
-ckb-chain-spec = { path = "../spec", version = "= 0.40.0" }
-ckb-snapshot = { path = "../util/snapshot", version = "= 0.40.0" }
-ckb-error = { path = "../error", version = "= 0.40.0" }
-tokio = { version = "0.2", features = ["sync"] }
-ckb-async-runtime = { path = "../util/runtime", version = "= 0.40.0" }
-ckb-stop-handler = { path = "../util/stop-handler", version = "= 0.40.0" }
-ckb-app-config = { path = "../util/app-config", version = "= 0.40.0" }
-=======
 ckb-types = { path = "../util/types", version = "= 0.41.0" }
 ckb-logger = {path = "../util/logger", version = "= 0.41.0"}
 ckb-verification = { path = "../verification", version = "= 0.41.0" }
@@ -50,5 +27,4 @@
 tokio = { version = "0.2", features = ["sync"] }
 ckb-async-runtime = { path = "../util/runtime", version = "= 0.41.0" }
 ckb-stop-handler = { path = "../util/stop-handler", version = "= 0.41.0" }
-ckb-app-config = { path = "../util/app-config", version = "= 0.41.0" }
->>>>>>> d3a609a8
+ckb-app-config = { path = "../util/app-config", version = "= 0.41.0" }