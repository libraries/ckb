--- conflicted
+++ resolved
@@ -1,22 +1,11 @@
 //! The primary module containing the implementations of the transaction pool
 //! and its top-level members.
 
-<<<<<<< HEAD
-use ckb_core::cell::{CellProvider, CellStatus};
-use ckb_core::transaction::{CellOutput, OutPoint, ProposalShortId, Transaction};
-use ckb_core::Cycle;
-use ckb_verification::TransactionError;
-use failure::Fail;
-use fnv::{FnvHashMap, FnvHashSet};
-use linked_hash_map::LinkedHashMap;
-=======
 use ckb_core::transaction::OutPoint;
 use ckb_core::transaction::Transaction;
 use ckb_core::Cycle;
 use ckb_verification::TransactionError;
 use failure::Fail;
-use occupied_capacity::OccupiedCapacity;
->>>>>>> 14e0fab4
 use serde_derive::{Deserialize, Serialize};
 use std::fmt;
 use std::hash::{Hash, Hasher};
@@ -112,725 +101,4 @@
     fn eq(&self, other: &PoolEntry) -> bool {
         self.transaction == other.transaction
     }
-<<<<<<< HEAD
-}
-
-#[derive(Default, Debug, Clone)]
-pub struct Edges<K: Hash + Eq, V: Copy + Eq + Hash> {
-    inner: FnvHashMap<K, Option<V>>,
-    outer: FnvHashMap<K, Option<V>>,
-    deps: FnvHashMap<K, FnvHashSet<V>>,
-}
-
-impl<K: Hash + Eq, V: Copy + Eq + Hash> Edges<K, V> {
-    pub fn inner_len(&self) -> usize {
-        self.inner.len()
-    }
-
-    pub fn outer_len(&self) -> usize {
-        self.outer.len()
-    }
-
-    pub fn insert_outer(&mut self, key: K, value: V) {
-        self.outer.insert(key, Some(value));
-    }
-
-    pub fn insert_inner(&mut self, key: K, value: V) {
-        self.inner.insert(key, Some(value));
-    }
-
-    pub fn remove_outer(&mut self, key: &K) -> Option<V> {
-        self.outer.remove(key).unwrap_or(None)
-    }
-
-    pub fn remove_inner(&mut self, key: &K) -> Option<V> {
-        self.inner.remove(key).unwrap_or(None)
-    }
-
-    pub fn mark_inpool(&mut self, key: K) {
-        self.inner.insert(key, None);
-    }
-
-    pub fn get_inner(&self, key: &K) -> Option<&Option<V>> {
-        self.inner.get(key)
-    }
-
-    pub fn get_outer(&self, key: &K) -> Option<&Option<V>> {
-        self.outer.get(key)
-    }
-
-    pub fn get_inner_mut(&mut self, key: &K) -> Option<&mut Option<V>> {
-        self.inner.get_mut(key)
-    }
-
-    pub fn remove_edge(&mut self, key: &K) -> Option<V> {
-        self.inner.remove(key).unwrap_or(None)
-    }
-
-    pub fn get_deps(&self, key: &K) -> Option<&FnvHashSet<V>> {
-        self.deps.get(key)
-    }
-
-    pub fn remove_deps(&mut self, key: &K) -> Option<FnvHashSet<V>> {
-        self.deps.remove(key)
-    }
-
-    pub fn contains_key(&self, key: &K) -> bool {
-        self.inner.contains_key(&key)
-    }
-
-    pub fn insert_deps(&mut self, key: K, value: V) {
-        let e = self.deps.entry(key).or_insert_with(FnvHashSet::default);
-        e.insert(value);
-    }
-
-    pub fn delete_value_in_deps(&mut self, key: &K, value: &V) {
-        let mut empty = false;
-
-        if let Some(x) = self.deps.get_mut(key) {
-            x.remove(value);
-            empty = x.is_empty();
-        }
-
-        if empty {
-            self.deps.remove(key);
-        }
-    }
-}
-
-#[derive(Default, Debug, Clone)]
-pub struct StagingPool {
-    pub vertices: LinkedHashMap<ProposalShortId, PoolEntry>,
-    pub edges: Edges<OutPoint, ProposalShortId>,
-}
-
-impl CellProvider for StagingPool {
-    fn cell(&self, o: &OutPoint) -> CellStatus {
-        if let Some(x) = self.edges.get_inner(o) {
-            if x.is_some() {
-                CellStatus::Dead
-            } else {
-                CellStatus::live_output(self.get_output(o).expect("output"), None, false)
-            }
-        } else if self.edges.get_outer(o).is_some() {
-            CellStatus::Dead
-        } else {
-            CellStatus::Unknown
-        }
-    }
-}
-
-impl StagingPool {
-    pub fn new() -> Self {
-        StagingPool::default()
-    }
-
-    pub fn capacity(&self) -> usize {
-        self.vertices.len()
-    }
-
-    pub fn contains_key(&self, id: &ProposalShortId) -> bool {
-        self.vertices.contains_key(id)
-    }
-
-    pub fn get(&self, id: &ProposalShortId) -> Option<&PoolEntry> {
-        self.vertices.get(id)
-    }
-
-    pub fn get_tx(&self, id: &ProposalShortId) -> Option<&Transaction> {
-        self.get(id).map(|x| &x.transaction)
-    }
-
-    pub fn get_output(&self, o: &OutPoint) -> Option<CellOutput> {
-        self.vertices
-            .get(&ProposalShortId::from_tx_hash(&o.tx_hash))
-            .and_then(|x| x.transaction.get_output(o.index as usize))
-    }
-
-    pub fn remove_vertex(&mut self, id: &ProposalShortId, rtxs: &mut Vec<PoolEntry>) {
-        if let Some(x) = self.vertices.remove(id) {
-            let tx = &x.transaction;
-            let inputs = tx.input_pts();
-            let outputs = tx.output_pts();
-            let deps = tx.dep_pts();
-
-            rtxs.push(x);
-
-            for i in inputs {
-                if let Some(x) = self.edges.inner.get_mut(&i) {
-                    *x = None;
-                } else {
-                    self.edges.outer.remove(&i);
-                }
-            }
-
-            for d in deps {
-                self.edges.delete_value_in_deps(&d, id);
-            }
-
-            for o in outputs {
-                if let Some(cid) = self.edges.remove_inner(&o) {
-                    self.remove_vertex(&cid, rtxs);
-                }
-
-                if let Some(ids) = self.edges.remove_deps(&o) {
-                    for cid in ids {
-                        self.remove_vertex(&cid, rtxs);
-                    }
-                }
-            }
-        }
-    }
-
-    pub fn remove(&mut self, id: &ProposalShortId) -> Option<Vec<PoolEntry>> {
-        let mut rtxs = Vec::new();
-
-        self.remove_vertex(id, &mut rtxs);
-
-        if rtxs.is_empty() {
-            None
-        } else {
-            Some(rtxs)
-        }
-    }
-
-    /// Readd a verified transaction which is rolled back from chain. Since the rolled back
-    /// transaction should depend on any transaction in the pool, it is safe to skip some checking.
-    pub fn readd_tx(&mut self, tx: &Transaction, cycles: Cycle) {
-        let inputs = tx.input_pts();
-        let outputs = tx.output_pts();
-        let deps = tx.dep_pts();
-        let id = tx.proposal_short_id();
-
-        self.vertices.insert_front(
-            tx.proposal_short_id(),
-            PoolEntry::new(tx.clone(), 0, Some(cycles)),
-        );
-
-        for i in inputs {
-            self.edges.insert_outer(i, id);
-        }
-
-        for d in deps {
-            self.edges.insert_deps(d, id);
-        }
-
-        for o in outputs {
-            if let Some(id) = self.edges.remove_outer(&o) {
-                self.inc_ref(&id);
-                self.edges.insert_inner(o.clone(), id);
-            } else {
-                self.edges.mark_inpool(o.clone());
-            }
-
-            if let Some(cids) = { self.edges.get_deps(&o).cloned() } {
-                for cid in cids {
-                    self.inc_ref(&cid);
-                }
-            }
-        }
-    }
-
-    pub fn add_tx(&mut self, mut entry: PoolEntry) {
-        let tx = &entry.transaction;
-        let inputs = tx.input_pts();
-        let outputs = tx.output_pts();
-        let deps = tx.dep_pts();
-
-        let id = tx.proposal_short_id();
-
-        let mut count: usize = 0;
-
-        for i in inputs {
-            let mut flag = true;
-            if let Some(x) = self.edges.get_inner_mut(&i) {
-                *x = Some(id);
-                count += 1;
-                flag = false;
-            }
-
-            if flag {
-                self.edges.insert_outer(i, id);
-            }
-        }
-
-        for d in deps {
-            if self.edges.contains_key(&d) {
-                count += 1;
-            }
-            self.edges.insert_deps(d, id);
-        }
-
-        for o in outputs {
-            self.edges.mark_inpool(o);
-        }
-
-        entry.refs_count = count;
-        self.vertices.insert(id, entry);
-    }
-
-    pub fn commit_tx(&mut self, tx: &Transaction) {
-        let outputs = tx.output_pts();
-        let inputs = tx.input_pts();
-        let deps = tx.dep_pts();
-        let id = tx.proposal_short_id();
-
-        if self.vertices.remove(&id).is_some() {
-            for o in outputs {
-                if let Some(cid) = self.edges.remove_inner(&o) {
-                    self.dec_ref(&cid);
-                    self.edges.insert_outer(o.clone(), cid);
-                }
-
-                if let Some(x) = { self.edges.get_deps(&o).cloned() } {
-                    for cid in x {
-                        self.dec_ref(&cid);
-                    }
-                }
-            }
-
-            for i in inputs {
-                self.edges.remove_outer(&i);
-            }
-
-            for d in deps {
-                self.edges.delete_value_in_deps(&d, &id)
-            }
-        } else {
-            self.resolve_conflict(tx);
-        }
-    }
-
-    pub fn resolve_conflict(&mut self, tx: &Transaction) {
-        let inputs = tx.input_pts();
-
-        for i in inputs {
-            if let Some(id) = self.edges.remove_outer(&i) {
-                self.remove(&id);
-            }
-
-            if let Some(x) = self.edges.remove_deps(&i) {
-                for id in x {
-                    self.remove(&id);
-                }
-            }
-        }
-    }
-
-    /// Get n transactions in topology
-    pub fn get_txs(&self, n: usize) -> Vec<PoolEntry> {
-        self.vertices
-            .front_n(n)
-            .iter()
-            .map(|x| x.1.clone())
-            .collect()
-    }
-
-    pub fn txs_iter(&self) -> impl Iterator<Item = &PoolEntry> {
-        self.vertices.values()
-    }
-
-    pub fn inc_ref(&mut self, id: &ProposalShortId) {
-        if let Some(x) = self.vertices.get_mut(&id) {
-            x.refs_count += 1;
-        }
-    }
-
-    pub fn dec_ref(&mut self, id: &ProposalShortId) {
-        if let Some(x) = self.vertices.get_mut(&id) {
-            x.refs_count -= 1;
-        }
-    }
-}
-
-///not verified, may contain conflict transactions
-#[derive(Default, Debug, Clone)]
-pub struct OrphanPool {
-    pub vertices: FnvHashMap<ProposalShortId, PoolEntry>,
-    pub edges: FnvHashMap<OutPoint, Vec<ProposalShortId>>,
-}
-
-impl OrphanPool {
-    pub fn new() -> Self {
-        OrphanPool::default()
-    }
-
-    pub fn capacity(&self) -> usize {
-        self.vertices.len()
-    }
-
-    pub fn get(&self, id: &ProposalShortId) -> Option<&PoolEntry> {
-        self.vertices.get(id)
-    }
-
-    pub fn get_tx(&self, id: &ProposalShortId) -> Option<&Transaction> {
-        self.get(id).map(|x| &x.transaction)
-    }
-
-    pub fn contains(&self, tx: &Transaction) -> bool {
-        self.vertices.contains_key(&tx.proposal_short_id())
-    }
-
-    pub fn contains_key(&self, id: &ProposalShortId) -> bool {
-        self.vertices.contains_key(id)
-    }
-
-    /// add orphan transaction
-    pub fn add_tx(
-        &mut self,
-        mut entry: PoolEntry,
-        unknown: impl ExactSizeIterator<Item = OutPoint>,
-    ) {
-        let short_id = entry.transaction.proposal_short_id();
-        let len = unknown.len();
-        for out_point in unknown {
-            let edge = self.edges.entry(out_point).or_insert_with(Vec::new);
-            edge.push(short_id);
-        }
-        entry.refs_count = len;
-        self.vertices.insert(short_id, entry);
-    }
-
-    pub fn remove(&mut self, id: &ProposalShortId) -> Option<PoolEntry> {
-        self.vertices.remove(id)
-    }
-
-    pub fn recursion_remove(&mut self, id: &ProposalShortId) -> VecDeque<PoolEntry> {
-        let mut removed = VecDeque::new();
-
-        let mut queue: VecDeque<&ProposalShortId> = VecDeque::new();
-        queue.push_back(id);
-        while let Some(id) = queue.pop_front() {
-            if let Some(entry) = self.vertices.remove(id) {
-                for outpoint in entry.transaction.output_pts() {
-                    if let Some(ids) = self.edges.remove(&outpoint) {
-                        if let Some(entries) = ids
-                            .iter()
-                            .map(|id| self.vertices.remove(id))
-                            .collect::<Option<Vec<PoolEntry>>>()
-                        {
-                            removed.extend(entries);
-                        }
-                    }
-                }
-                removed.push_back(entry);
-            }
-        }
-        removed
-    }
-
-    pub fn remove_by_ancestor(&mut self, tx: &Transaction) -> Vec<PoolEntry> {
-        let mut txs = Vec::new();
-        let mut queue = VecDeque::new();
-
-        self.remove_conflict(tx);
-
-        queue.push_back(tx.output_pts());
-        while let Some(outputs) = queue.pop_front() {
-            for o in outputs {
-                if let Some(ids) = self.edges.remove(&o) {
-                    for cid in ids {
-                        if let Some(mut x) = self.vertices.remove(&cid) {
-                            x.refs_count -= 1;
-                            if x.refs_count == 0 {
-                                queue.push_back(x.transaction.output_pts());
-                                txs.push(x);
-                            } else {
-                                self.vertices.insert(cid, x);
-                            }
-                        }
-                    }
-                }
-            }
-        }
-        txs
-    }
-
-    pub fn remove_conflict(&mut self, tx: &Transaction) {
-        let inputs = tx.input_pts();
-
-        for i in inputs {
-            if let Some(ids) = self.edges.remove(&i) {
-                for cid in ids {
-                    self.recursion_remove(&cid);
-                }
-            }
-        }
-    }
-}
-
-#[derive(Default, Debug, Clone)]
-pub struct PendingQueue {
-    inner: FnvHashMap<ProposalShortId, PoolEntry>,
-}
-
-impl PendingQueue {
-    pub fn new() -> Self {
-        PendingQueue {
-            inner: FnvHashMap::default(),
-        }
-    }
-
-    pub fn size(&self) -> usize {
-        self.inner.len()
-    }
-
-    pub fn insert(&mut self, id: ProposalShortId, tx: PoolEntry) -> Option<PoolEntry> {
-        self.inner.insert(id, tx)
-    }
-
-    pub fn contains_key(&self, id: &ProposalShortId) -> bool {
-        self.inner.contains_key(id)
-    }
-
-    pub fn get(&self, id: &ProposalShortId) -> Option<&PoolEntry> {
-        self.inner.get(id)
-    }
-
-    pub fn get_tx(&self, id: &ProposalShortId) -> Option<&Transaction> {
-        self.get(id).map(|x| &x.transaction)
-    }
-
-    pub fn remove(&mut self, id: &ProposalShortId) -> Option<PoolEntry> {
-        self.inner.remove(id)
-    }
-
-    pub fn fetch(&self, n: usize) -> Vec<ProposalShortId> {
-        self.inner.keys().take(n).cloned().collect()
-    }
-}
-
-impl CellProvider for PendingQueue {
-    fn cell(&self, o: &OutPoint) -> CellStatus {
-        if let Some(x) = self.inner.get(&ProposalShortId::from_tx_hash(&o.tx_hash)) {
-            match x.transaction.get_output(o.index as usize) {
-                Some(cell) => CellStatus::live_output(cell, None, false),
-                None => CellStatus::Unknown,
-            }
-        } else {
-            CellStatus::Unknown
-        }
-    }
-}
-
-#[cfg(test)]
-mod tests {
-    use super::*;
-    use ckb_core::script::Script;
-    use ckb_core::transaction::{CellInput, CellOutput, Transaction, TransactionBuilder};
-    use ckb_core::Capacity;
-    use numext_fixed_hash::H256;
-
-    fn build_tx(inputs: Vec<(H256, u32)>, outputs_len: usize) -> PoolEntry {
-        let tx = TransactionBuilder::default()
-            .inputs(
-                inputs
-                    .into_iter()
-                    .map(|(txid, index)| {
-                        CellInput::new(OutPoint::new(txid, index), 0, Default::default())
-                    })
-                    .collect(),
-            )
-            .outputs(
-                (0..outputs_len)
-                    .map(|i| {
-                        CellOutput::new(
-                            Capacity::bytes(i + 1).unwrap(),
-                            Vec::new(),
-                            Script::default(),
-                            None,
-                        )
-                    })
-                    .collect(),
-            )
-            .build();
-
-        PoolEntry::new(tx, 0, None)
-    }
-
-    #[test]
-    fn test_add_entry() {
-        let tx1 = build_tx(vec![(H256::zero(), 1), (H256::zero(), 2)], 1);
-        let tx1_hash = tx1.transaction.hash().clone();
-        let tx2 = build_tx(vec![(tx1_hash, 0)], 1);
-
-        let mut pool = StagingPool::new();
-        let id1 = tx1.transaction.proposal_short_id();
-        let id2 = tx2.transaction.proposal_short_id();
-
-        pool.add_tx(tx1.clone());
-        pool.add_tx(tx2.clone());
-
-        assert_eq!(pool.vertices.len(), 2);
-        assert_eq!(pool.edges.inner_len(), 2);
-        assert_eq!(pool.edges.outer_len(), 2);
-
-        assert_eq!(pool.get(&id1).unwrap().refs_count, 0);
-        assert_eq!(pool.get(&id2).unwrap().refs_count, 1);
-
-        pool.commit_tx(&tx1.transaction);
-        assert_eq!(pool.edges.inner_len(), 1);
-        assert_eq!(pool.edges.outer_len(), 1);
-
-        assert_eq!(pool.get(&id2).unwrap().refs_count, 0);
-    }
-
-    #[test]
-    fn test_add_roots() {
-        let tx1 = build_tx(vec![(H256::zero(), 1), (H256::zero(), 2)], 1);
-        let tx2 = build_tx(
-            vec![
-                (H256::from_trimmed_hex_str("2").unwrap(), 1),
-                (H256::from_trimmed_hex_str("3").unwrap(), 2),
-            ],
-            3,
-        );
-
-        let mut pool = StagingPool::new();
-
-        let id1 = tx1.transaction.proposal_short_id();
-        let id2 = tx2.transaction.proposal_short_id();
-
-        pool.add_tx(tx1.clone());
-        pool.add_tx(tx2.clone());
-
-        assert_eq!(pool.get(&id1).unwrap().refs_count, 0);
-        assert_eq!(pool.get(&id2).unwrap().refs_count, 0);
-        assert_eq!(pool.edges.inner_len(), 4);
-        assert_eq!(pool.edges.outer_len(), 4);
-
-        let mut mineable = pool.get_txs(0);
-        assert_eq!(0, mineable.len());
-
-        mineable = pool.get_txs(1);
-        assert_eq!(1, mineable.len());
-        assert!(mineable.contains(&tx1));
-
-        mineable = pool.get_txs(2);
-        assert_eq!(2, mineable.len());
-        assert!(mineable.contains(&tx1) && mineable.contains(&tx2));
-
-        mineable = pool.get_txs(3);
-        assert_eq!(2, mineable.len());
-        assert!(mineable.contains(&tx1) && mineable.contains(&tx2));
-
-        pool.commit_tx(&tx1.transaction);
-
-        assert_eq!(pool.edges.inner_len(), 3);
-        assert_eq!(pool.edges.outer_len(), 2);
-    }
-
-    #[test]
-    fn test_pending_queue() {
-        let mut pending = PendingQueue::new();
-
-        for i in 0..20 {
-            let tx = build_tx(vec![(H256::zero(), i), (H256::zero(), i + 20)], 2);
-
-            pending.insert(tx.transaction.proposal_short_id(), tx);
-        }
-
-        assert_eq!(pending.size(), 20);
-    }
-
-    #[test]
-    #[allow(clippy::cyclomatic_complexity)]
-    fn test_add_no_roots() {
-        let tx1 = build_tx(vec![(H256::zero(), 1)], 3);
-        let tx2 = build_tx(vec![], 4);
-        let tx1_hash = tx1.transaction.hash().clone();
-        let tx2_hash = tx2.transaction.hash().clone();
-
-        let tx3 = build_tx(vec![(tx1_hash.clone(), 0), (H256::zero(), 2)], 2);
-        let tx4 = build_tx(vec![(tx1_hash.clone(), 1), (tx2_hash.clone(), 0)], 2);
-
-        let tx3_hash = tx3.transaction.hash().clone();
-        let tx5 = build_tx(vec![(tx1_hash.clone(), 2), (tx3_hash.clone(), 0)], 2);
-
-        let id1 = tx1.transaction.proposal_short_id();
-        let id3 = tx3.transaction.proposal_short_id();
-        let id5 = tx5.transaction.proposal_short_id();
-
-        let mut pool = StagingPool::new();
-
-        pool.add_tx(tx1.clone());
-        pool.add_tx(tx2.clone());
-        pool.add_tx(tx3.clone());
-        pool.add_tx(tx4.clone());
-        pool.add_tx(tx5.clone());
-
-        assert_eq!(pool.get(&id1).unwrap().refs_count, 0);
-        assert_eq!(pool.get(&id3).unwrap().refs_count, 1);
-        assert_eq!(pool.get(&id5).unwrap().refs_count, 2);
-        assert_eq!(pool.edges.inner_len(), 13);
-        assert_eq!(pool.edges.outer_len(), 2);
-
-        let mut mineable: Vec<Transaction> =
-            pool.get_txs(0).into_iter().map(|x| x.transaction).collect();
-        assert_eq!(0, mineable.len());
-
-        mineable = pool.get_txs(1).into_iter().map(|x| x.transaction).collect();
-        assert_eq!(1, mineable.len());
-        assert!(mineable.contains(&tx1.transaction));
-
-        mineable = pool.get_txs(2).into_iter().map(|x| x.transaction).collect();
-        assert_eq!(2, mineable.len());
-        assert!(mineable.contains(&tx1.transaction) && mineable.contains(&tx2.transaction));
-
-        mineable = pool.get_txs(3).into_iter().map(|x| x.transaction).collect();
-        assert_eq!(3, mineable.len());
-
-        assert!(
-            mineable.contains(&tx1.transaction)
-                && mineable.contains(&tx2.transaction)
-                && mineable.contains(&tx3.transaction)
-        );
-
-        mineable = pool.get_txs(4).into_iter().map(|x| x.transaction).collect();
-        assert_eq!(4, mineable.len());
-        assert!(mineable.contains(&tx1.transaction) && mineable.contains(&tx2.transaction));
-        assert!(mineable.contains(&tx3.transaction) && mineable.contains(&tx4.transaction));
-
-        mineable = pool.get_txs(5).into_iter().map(|x| x.transaction).collect();
-        assert_eq!(5, mineable.len());
-        assert!(mineable.contains(&tx1.transaction) && mineable.contains(&tx2.transaction));
-        assert!(mineable.contains(&tx3.transaction) && mineable.contains(&tx4.transaction));
-        assert!(mineable.contains(&tx5.transaction));
-
-        mineable = pool.get_txs(6).into_iter().map(|x| x.transaction).collect();
-        assert_eq!(5, mineable.len());
-        assert!(mineable.contains(&tx1.transaction) && mineable.contains(&tx2.transaction));
-        assert!(mineable.contains(&tx3.transaction) && mineable.contains(&tx4.transaction));
-        assert!(mineable.contains(&tx5.transaction));
-
-        pool.commit_tx(&tx1.transaction);
-
-        assert_eq!(pool.get(&id3).unwrap().refs_count, 0);
-        assert_eq!(pool.get(&id5).unwrap().refs_count, 1);
-        assert_eq!(pool.edges.inner_len(), 10);
-        assert_eq!(pool.edges.outer_len(), 4);
-
-        mineable = pool.get_txs(1).into_iter().map(|x| x.transaction).collect();
-        assert_eq!(1, mineable.len());
-        assert!(mineable.contains(&tx2.transaction));
-
-        mineable = pool.get_txs(2).into_iter().map(|x| x.transaction).collect();
-        assert_eq!(2, mineable.len());
-        assert!(mineable.contains(&tx2.transaction) && mineable.contains(&tx3.transaction));
-
-        mineable = pool.get_txs(3).into_iter().map(|x| x.transaction).collect();
-        assert_eq!(3, mineable.len());
-        assert!(mineable.contains(&tx2.transaction) && mineable.contains(&tx3.transaction));
-        assert!(mineable.contains(&tx4.transaction));
-
-        mineable = pool.get_txs(4).into_iter().map(|x| x.transaction).collect();
-        assert_eq!(4, mineable.len());
-        assert!(mineable.contains(&tx2.transaction) && mineable.contains(&tx3.transaction));
-        assert!(mineable.contains(&tx4.transaction) && mineable.contains(&tx5.transaction));
-
-        mineable = pool.get_txs(5).into_iter().map(|x| x.transaction).collect();
-        assert_eq!(4, mineable.len());
-    }
-=======
->>>>>>> 14e0fab4
 }