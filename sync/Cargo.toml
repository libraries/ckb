--- conflicted
+++ resolved
@@ -42,33 +42,20 @@
 itertools.workspace = true
 
 [dev-dependencies]
-<<<<<<< HEAD
 ckb-test-chain-utils = { path = "../util/test-chain-utils", version = "= 0.117.0-rc3" }
-rand = "0.7"
+rand = "0.8"
 ckb-dao = { path = "../util/dao", version = "= 0.117.0-rc3" }
 ckb-dao-utils = { path = "../util/dao/utils", version = "= 0.117.0-rc3" }
 ckb-reward-calculator = { path = "../util/reward-calculator", version = "= 0.117.0-rc3" }
-ckb-chain = { path = "../chain", version = "= 0.117.0-rc3", features = ["mock"] }
-faux = "^0.1"
-once_cell = "1.8.0"
-ckb-systemtime = { path = "../util/systemtime", version = "= 0.117.0-rc3", features = ["enable_faketime"] }
-ckb-proposal-table = { path = "../util/proposal-table", version = "= 0.117.0-rc3" }
-=======
-ckb-test-chain-utils = { path = "../util/test-chain-utils", version = "= 0.117.0-pre" }
-rand = "0.8"
-ckb-dao = { path = "../util/dao", version = "= 0.117.0-pre" }
-ckb-dao-utils = { path = "../util/dao/utils", version = "= 0.117.0-pre" }
-ckb-reward-calculator = { path = "../util/reward-calculator", version = "= 0.117.0-pre" }
-ckb-chain = { path = "../chain", version = "= 0.117.0-pre", features = [
+ckb-chain = { path = "../chain", version = "= 0.117.0-rc3", features = [
     "mock",
 ] }
 faux = "^0.1"
 once_cell = "1.8.0"
-ckb-systemtime = { path = "../util/systemtime", version = "= 0.117.0-pre", features = [
+ckb-systemtime = { path = "../util/systemtime", version = "= 0.117.0-rc3", features = [
     "enable_faketime",
 ] }
-ckb-proposal-table = { path = "../util/proposal-table", version = "= 0.117.0-pre" }
->>>>>>> 2c3cfb9f
+ckb-proposal-table = { path = "../util/proposal-table", version = "= 0.117.0-rc3" }
 
 [features]
 default = []
