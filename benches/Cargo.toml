--- conflicted
+++ resolved
@@ -1,10 +1,6 @@
 [package]
 name = "ckb-benches"
-<<<<<<< HEAD
-version = "0.40.0"
-=======
 version = "0.41.0"
->>>>>>> d3a609a8
 license = "MIT"
 authors = ["Nervos Core Dev <dev@nervos.org>"]
 edition = "2018"
@@ -17,25 +13,6 @@
 
 [dev-dependencies]
 criterion = "0.3"
-<<<<<<< HEAD
-ckb-chain = { path = "../chain", version = "= 0.40.0" }
-ckb-types = { path = "../util/types", version = "= 0.40.0" }
-ckb-shared = { path = "../shared", version = "= 0.40.0" }
-ckb-store = { path = "../store", version = "= 0.40.0" }
-ckb-chain-spec = { path = "../spec", version = "= 0.40.0" }
-rand = "0.7"
-ckb-hash = {path = "../util/hash", version = "= 0.40.0"}
-ckb-test-chain-utils = { path = "../util/test-chain-utils", version = "= 0.40.0" }
-ckb-dao-utils = { path = "../util/dao/utils", version = "= 0.40.0" }
-ckb-dao = { path = "../util/dao", version = "= 0.40.0" }
-ckb-system-scripts = { version = "= 0.5.1" }
-lazy_static = "1.3.0"
-ckb-crypto = { path = "../util/crypto", version = "= 0.40.0" }
-faketime = "0.2.0"
-ckb-jsonrpc-types = { path = "../util/jsonrpc-types", version = "= 0.40.0" }
-ckb-verification = { path = "../verification", version = "= 0.40.0" }
-ckb-app-config = { path = "../util/app-config", version = "= 0.40.0" }
-=======
 ckb-chain = { path = "../chain", version = "= 0.41.0" }
 ckb-types = { path = "../util/types", version = "= 0.41.0" }
 ckb-shared = { path = "../shared", version = "= 0.41.0" }
@@ -53,7 +30,6 @@
 ckb-verification = { path = "../verification", version = "= 0.41.0" }
 ckb-verification-traits = { path = "../verification/traits", version = "= 0.41.0" }
 ckb-app-config = { path = "../util/app-config", version = "= 0.41.0" }
->>>>>>> d3a609a8
 
 [[bench]]
 name = "bench_main"
