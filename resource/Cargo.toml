[package]
name = "ckb-resource"
<<<<<<< HEAD
version = "0.112.1"
=======
version = "0.113.0"
>>>>>>> 82871a31
license = "MIT"
authors = ["Nervos Core Dev <dev@nervos.org>"]
edition = "2021"
build = "build.rs"
description = "Bundled resources for the CKB binary."
homepage = "https://github.com/nervosnetwork/ckb"
repository = "https://github.com/nervosnetwork/ckb"

[dependencies]
phf = "0.8.0"
includedir = "0.6.0"
serde = { version = "1.0", features = ["derive"] }
<<<<<<< HEAD
ckb-types = { path = "../util/types", version = "= 0.112.1" }
=======
ckb-types = { path = "../util/types", version = "= 0.113.0" }
>>>>>>> 82871a31
ckb-system-scripts = { version = "= 0.5.4" }

[build-dependencies]
includedir_codegen = "0.6.0"
walkdir = "2.1.4"
<<<<<<< HEAD
ckb-types = { path = "../util/types", version = "= 0.112.1" }
=======
ckb-types = { path = "../util/types", version = "= 0.113.0" }
>>>>>>> 82871a31
ckb-system-scripts = { version = "= 0.5.4" }

[dev-dependencies]
tempfile.workspace = true<|MERGE_RESOLUTION|>--- conflicted
+++ resolved
@@ -1,10 +1,6 @@
 [package]
 name = "ckb-resource"
-<<<<<<< HEAD
-version = "0.112.1"
-=======
 version = "0.113.0"
->>>>>>> 82871a31
 license = "MIT"
 authors = ["Nervos Core Dev <dev@nervos.org>"]
 edition = "2021"
@@ -17,21 +13,13 @@
 phf = "0.8.0"
 includedir = "0.6.0"
 serde = { version = "1.0", features = ["derive"] }
-<<<<<<< HEAD
-ckb-types = { path = "../util/types", version = "= 0.112.1" }
-=======
 ckb-types = { path = "../util/types", version = "= 0.113.0" }
->>>>>>> 82871a31
 ckb-system-scripts = { version = "= 0.5.4" }
 
 [build-dependencies]
 includedir_codegen = "0.6.0"
 walkdir = "2.1.4"
-<<<<<<< HEAD
-ckb-types = { path = "../util/types", version = "= 0.112.1" }
-=======
 ckb-types = { path = "../util/types", version = "= 0.113.0" }
->>>>>>> 82871a31
 ckb-system-scripts = { version = "= 0.5.4" }
 
 [dev-dependencies]
