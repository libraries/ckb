[package]
name = "ckb-chain-spec"
version = "0.105.0-rc1"
license = "MIT"
authors = ["Nervos Core Dev <dev@nervos.org>"]
edition = "2021"
description = "The CKB block chain specification"
homepage = "https://github.com/nervosnetwork/ckb"
repository = "https://github.com/nervosnetwork/ckb"

[dependencies]
serde = { version = "1.0", features = ["derive"] }
toml = "0.5"
<<<<<<< HEAD
ckb-constant = { path = "../util/constant", version = "= 0.105.0-rc1" }
ckb-types = { path = "../util/types", version = "= 0.105.0-rc1" }
ckb-pow = { path = "../pow", version = "= 0.105.0-rc1" }
ckb-resource = { path = "../resource", version = "= 0.105.0-rc1" }
ckb-jsonrpc-types = { path = "../util/jsonrpc-types", version = "= 0.105.0-rc1" }
ckb-dao-utils = { path = "../util/dao/utils", version = "= 0.105.0-rc1" }
ckb-rational = { path = "../util/rational", version = "= 0.105.0-rc1" }
ckb-crypto = { path = "../util/crypto", version = "= 0.105.0-rc1"}
ckb-hash = { path = "../util/hash", version = "= 0.105.0-rc1"}
ckb-error = { path = "../error", version = "= 0.105.0-rc1" }
ckb-traits = { path = "../traits", version = "= 0.105.0-rc1" }
=======
ckb-constant = { path = "../util/constant", version = "= 0.105.0-pre" }
ckb-types = { path = "../util/types", version = "= 0.105.0-pre" }
ckb-pow = { path = "../pow", version = "= 0.105.0-pre" }
ckb-resource = { path = "../resource", version = "= 0.105.0-pre" }
ckb-jsonrpc-types = { path = "../util/jsonrpc-types", version = "= 0.105.0-pre" }
ckb-dao-utils = { path = "../util/dao/utils", version = "= 0.105.0-pre" }
ckb-rational = { path = "../util/rational", version = "= 0.105.0-pre" }
ckb-crypto = { path = "../util/crypto", version = "= 0.105.0-pre"}
ckb-hash = { path = "../util/hash", version = "= 0.105.0-pre"}
ckb-error = { path = "../error", version = "= 0.105.0-pre" }
ckb-traits = { path = "../traits", version = "= 0.105.0-pre" }
ckb-util = { path = "../util", version = "= 0.105.0-pre" }
>>>>>>> de391ff6
<|MERGE_RESOLUTION|>--- conflicted
+++ resolved
@@ -11,7 +11,6 @@
 [dependencies]
 serde = { version = "1.0", features = ["derive"] }
 toml = "0.5"
-<<<<<<< HEAD
 ckb-constant = { path = "../util/constant", version = "= 0.105.0-rc1" }
 ckb-types = { path = "../util/types", version = "= 0.105.0-rc1" }
 ckb-pow = { path = "../pow", version = "= 0.105.0-rc1" }
@@ -23,17 +22,4 @@
 ckb-hash = { path = "../util/hash", version = "= 0.105.0-rc1"}
 ckb-error = { path = "../error", version = "= 0.105.0-rc1" }
 ckb-traits = { path = "../traits", version = "= 0.105.0-rc1" }
-=======
-ckb-constant = { path = "../util/constant", version = "= 0.105.0-pre" }
-ckb-types = { path = "../util/types", version = "= 0.105.0-pre" }
-ckb-pow = { path = "../pow", version = "= 0.105.0-pre" }
-ckb-resource = { path = "../resource", version = "= 0.105.0-pre" }
-ckb-jsonrpc-types = { path = "../util/jsonrpc-types", version = "= 0.105.0-pre" }
-ckb-dao-utils = { path = "../util/dao/utils", version = "= 0.105.0-pre" }
-ckb-rational = { path = "../util/rational", version = "= 0.105.0-pre" }
-ckb-crypto = { path = "../util/crypto", version = "= 0.105.0-pre"}
-ckb-hash = { path = "../util/hash", version = "= 0.105.0-pre"}
-ckb-error = { path = "../error", version = "= 0.105.0-pre" }
-ckb-traits = { path = "../traits", version = "= 0.105.0-pre" }
-ckb-util = { path = "../util", version = "= 0.105.0-pre" }
->>>>>>> de391ff6
+ckb-util = { path = "../util", version = "= 0.105.0-rc1" }