--- conflicted
+++ resolved
@@ -23,11 +23,7 @@
 semver = "1.0"
 
 [dev-dependencies]
-<<<<<<< HEAD
 ckb-crypto = { path = "../crypto", version = "= 0.105.0-rc1" }
-=======
-ckb-crypto = { path = "../crypto", version = "= 0.105.0-pre" }
-ckb-async-runtime = { path = "../runtime", version = "= 0.105.0-pre" }
-ckb-stop-handler = { path = "../stop-handler", version = "= 0.105.0-pre" }
-once_cell = "1.8.0"
->>>>>>> de391ff6
+ckb-async-runtime = { path = "../runtime", version = "= 0.105.0-rc1" }
+ckb-stop-handler = { path = "../stop-handler", version = "= 0.105.0-rc1" }
+once_cell = "1.8.0"