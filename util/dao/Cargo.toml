--- conflicted
+++ resolved
@@ -1,10 +1,6 @@
 [package]
 name = "ckb-dao"
-<<<<<<< HEAD
-version = "0.113.1"
-=======
 version = "0.114.0"
->>>>>>> 0c8711e8
 license = "MIT"
 authors = ["Nervos Core Dev <dev@nervos.org>"]
 edition = "2021"
@@ -14,17 +10,6 @@
 
 [dependencies]
 byteorder = "1.3.1"
-<<<<<<< HEAD
-ckb-types = { path = "../types", version = "= 0.113.1" }
-ckb-chain-spec = { path = "../../spec", version = "= 0.113.1" }
-ckb-dao-utils = { path = "./utils", version = "= 0.113.1" }
-ckb-traits = { path = "../../traits", version = "= 0.113.1" }
-
-[dev-dependencies]
-ckb-db = { path = "../../db", version = "= 0.113.1" }
-ckb-db-schema = { path = "../../db-schema", version = "= 0.113.1" }
-ckb-store = { path = "../../store", version = "= 0.113.1" }
-=======
 ckb-types = { path = "../types", version = "= 0.114.0" }
 ckb-chain-spec = { path = "../../spec", version = "= 0.114.0" }
 ckb-dao-utils = { path = "./utils", version = "= 0.114.0" }
@@ -34,5 +19,4 @@
 ckb-db = { path = "../../db", version = "= 0.114.0" }
 ckb-db-schema = { path = "../../db-schema", version = "= 0.114.0" }
 ckb-store = { path = "../../store", version = "= 0.114.0" }
->>>>>>> 0c8711e8
 tempfile.workspace = true