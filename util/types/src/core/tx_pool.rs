//! Tx-pool shared type define.
use crate::core::{
    error::{OutPointError, TransactionError},
    BlockNumber, Capacity, Cycle, FeeRate,
};
use crate::packed::Byte32;
use crate::{core, H256};
use ckb_error::{
    impl_error_conversion_with_kind, prelude::*, Error, ErrorKind, InternalError, InternalErrorKind,
};
use std::collections::HashMap;

/// TX reject message
#[derive(Error, Debug, Clone)]
pub enum Reject {
    /// Transaction fee lower than config
    #[error("The min fee rate is {0}, so the transaction fee should be {1} shannons at least, but only got {2}")]
    LowFeeRate(FeeRate, u64, u64),

    /// Transaction exceeded maximum ancestors count limit
    #[error("Transaction exceeded maximum ancestors count limit, try send it later")]
    ExceededMaximumAncestorsCount,

    /// Transaction exceeded maximum size limit
    #[error("Transaction size {0} exceeded maximum limit {1}")]
    ExceededTransactionSizeLimit(u64, u64),

    /// Transaction are replaced because the pool is full
    #[error("Transaction are replaced because the pool is full, {0}")]
    Full(String),

    /// Transaction already exist in transaction_pool
    #[error("Transaction({0}) already exist in transaction_pool")]
    Duplicated(Byte32),

    /// Malformed transaction
    #[error("Malformed {0} transaction")]
    Malformed(String),

    /// Declared wrong cycles
    #[error("Declared wrong cycles {0}, actual {1}")]
    DeclaredWrongCycles(Cycle, Cycle),

    /// Resolve failed
    #[error("Resolve failed {0}")]
    Resolve(OutPointError),

    /// Verification failed
    #[error("Verification failed {0}")]
    Verification(Error),

    /// Expired
    #[error("Expiry transaction, timestamp {0}")]
    Expiry(u64),

    /// RBF rejected
    #[error("RBF rejected: {0}")]
    RBFRejected(String),
}

fn is_malformed_from_verification(error: &Error) -> bool {
    match error.kind() {
        ErrorKind::Transaction => error
            .downcast_ref::<TransactionError>()
            .expect("error kind checked")
            .is_malformed_tx(),
        ErrorKind::Script => true,
        ErrorKind::Internal => {
            error
                .downcast_ref::<InternalError>()
                .expect("error kind checked")
                .kind()
                == InternalErrorKind::CapacityOverflow
        }
        _ => false,
    }
}

impl Reject {
    /// Returns true if the reject reason is malformed tx.
    pub fn is_malformed_tx(&self) -> bool {
        match self {
            Reject::Malformed(_) => true,
            Reject::DeclaredWrongCycles(..) => true,
            Reject::Verification(err) => is_malformed_from_verification(err),
            Reject::Resolve(OutPointError::OverMaxDepExpansionLimit) => true,
            _ => false,
        }
    }

    /// Returns true if tx can be resubmitted, allowing relay
    /// * Declared wrong cycles should allow relay with the correct cycles
    /// * Reject but is not malformed and the fee rate reached the threshold,
    ///     it may be due to double spending
    ///     or temporary limitations of the pool resources,
    ///     and expired clearing
    pub fn is_allowed_relay(&self) -> bool {
        matches!(self, Reject::DeclaredWrongCycles(..))
            || (!matches!(self, Reject::LowFeeRate(..)) && !self.is_malformed_tx())
    }
}

impl_error_conversion_with_kind!(Reject, ErrorKind::SubmitTransaction, Error);

/// Tx-pool transaction status
#[derive(Clone, Debug, PartialEq, Eq)]
pub enum TxStatus {
    /// Status "pending". The transaction is in the pool, and not proposed yet.
    Pending,
    /// Status "proposed". The transaction is in the pool and has been proposed.
    Proposed,
    /// Status "committed". The transaction has been committed to the canonical chain.
    Committed(H256),
    /// Status "unknown". The node has not seen the transaction,
    /// or it should be rejected but was cleared due to storage limitations.
    Unknown,
    /// Status "rejected". The transaction has been recently removed from the pool.
    /// Due to storage limitations, the node can only hold the most recently removed transactions.
    Rejected(String),
}

/// Tx-pool entry info
#[derive(Debug, PartialEq, Eq)]
pub struct TxEntryInfo {
    /// Consumed cycles.
    pub cycles: Cycle,
    /// The transaction serialized size in block.
    pub size: u64,
    /// The transaction fee.
    pub fee: Capacity,
    /// Size of in-tx-pool ancestor transactions
    pub ancestors_size: u64,
    /// Cycles of in-tx-pool ancestor transactions
    pub ancestors_cycles: u64,
    /// Size of in-tx-pool descendants transactions
    pub descendants_size: u64,
    /// Cycles of in-tx-pool descendants transactions
    pub descendants_cycles: u64,
    /// Number of in-tx-pool ancestor transactions
    pub ancestors_count: u64,
    /// The unix timestamp when entering the Txpool, unit: Millisecond
    pub timestamp: u64,
}

/// Array of transaction ids
#[derive(Debug, PartialEq, Eq)]
pub struct TxPoolIds {
    /// Pending transaction ids
    pub pending: Vec<Byte32>,
    /// Proposed transaction ids
    pub proposed: Vec<Byte32>,
}

/// All in-pool transaction entry info
#[derive(Debug, PartialEq, Eq)]
pub struct TxPoolEntryInfo {
    /// Pending transaction entry info
    pub pending: HashMap<Byte32, TxEntryInfo>,
    /// Proposed transaction entry info
    pub proposed: HashMap<Byte32, TxEntryInfo>,
}

/// The JSON view of a transaction as well as its status.
#[derive(Clone, Debug)]
pub struct TransactionWithStatus {
    /// The transaction.
    pub transaction: Option<core::TransactionView>,
    /// The transaction status.
    pub tx_status: TxStatus,
    /// The transaction verification consumed cycles
    pub cycles: Option<core::Cycle>,
<<<<<<< HEAD
    /// The transaction fee of the transaction
    pub fee: Option<Capacity>,
    /// The minimal fee required to replace this transaction
    pub min_replace_fee: Option<Capacity>,
    /// If the transaction is in tx-pool, `time_added_to_pool` represent when it enter the tx-pool. unit: Millisecond
=======
    /// If the transaction is in tx-pool, `time_added_to_pool` represent when it enters the tx-pool. unit: Millisecond
>>>>>>> 65c03b2e
    pub time_added_to_pool: Option<u64>,
}

impl TransactionWithStatus {
    /// Build with tx status
    pub fn with_status(
        tx: Option<core::TransactionView>,
        cycles: core::Cycle,
        time_added_to_pool: u64,
        tx_status: TxStatus,
        fee: Option<Capacity>,
        min_replace_fee: Option<Capacity>,
    ) -> Self {
        Self {
            tx_status,
            fee,
            min_replace_fee,
            transaction: tx,
            cycles: Some(cycles),
            time_added_to_pool: Some(time_added_to_pool),
        }
    }

    /// Build with committed status
    pub fn with_committed(
        tx: Option<core::TransactionView>,
        hash: H256,
        cycles: Option<core::Cycle>,
        fee: Option<Capacity>,
    ) -> Self {
        Self {
            tx_status: TxStatus::Committed(hash),
            transaction: tx,
            cycles,
            fee,
            min_replace_fee: None,
            time_added_to_pool: None,
        }
    }

    /// Build with rejected status
    pub fn with_rejected(reason: String) -> Self {
        Self {
            tx_status: TxStatus::Rejected(reason),
            transaction: None,
            cycles: None,
            fee: None,
            min_replace_fee: None,
            time_added_to_pool: None,
        }
    }

    /// Build with rejected status
    pub fn with_unknown() -> Self {
        Self {
            tx_status: TxStatus::Unknown,
            transaction: None,
            cycles: None,
            fee: None,
            min_replace_fee: None,
            time_added_to_pool: None,
        }
    }

    /// Omit transaction
    pub fn omit_transaction(tx_status: TxStatus, cycles: Option<core::Cycle>) -> Self {
        Self {
            tx_status,
            transaction: None,
            cycles,
            fee: None,
            min_replace_fee: None,
            time_added_to_pool: None,
        }
    }

    /// Returns true if the tx_status is Unknown.
    pub fn is_unknown(&self) -> bool {
        matches!(self.tx_status, TxStatus::Unknown)
    }
}

/// Equal to MAX_BLOCK_BYTES / MAX_BLOCK_CYCLES, see ckb-chain-spec.
/// The precision is set so that the difference between MAX_BLOCK_CYCLES * DEFAULT_BYTES_PER_CYCLES
/// and MAX_BLOCK_BYTES is less than 1.
pub const DEFAULT_BYTES_PER_CYCLES: f64 = 0.000_170_571_4_f64;

/// vbytes has been deprecated, renamed to weight to prevent ambiguity
#[deprecated(
    since = "0.107.0",
    note = "Please use the get_transaction_weight instead"
)]
pub fn get_transaction_virtual_bytes(tx_size: usize, cycles: u64) -> u64 {
    std::cmp::max(
        tx_size as u64,
        (cycles as f64 * DEFAULT_BYTES_PER_CYCLES) as u64,
    )
}

/// The miners select transactions to fill the limited block space which gives the highest fee.
/// Because there are two different limits, serialized size and consumed cycles,
/// the selection algorithm is a multi-dimensional knapsack problem.
/// Introducing the transaction weight converts the multi-dimensional knapsack to a typical knapsack problem,
/// which has a simple greedy algorithm.
pub fn get_transaction_weight(tx_size: usize, cycles: u64) -> u64 {
    std::cmp::max(
        tx_size as u64,
        (cycles as f64 * DEFAULT_BYTES_PER_CYCLES) as u64,
    )
}

/// The maximum size of the tx-pool to accept transactions
/// The ckb consensus does not limit the size of a single transaction,
/// but if the size of the transaction is close to the limit of the block,
/// it may cause the transaction to fail to be packed
pub const TRANSACTION_SIZE_LIMIT: u64 = 512 * 1_000;

/// Transaction pool information.
#[derive(Clone, Debug)]
pub struct TxPoolInfo {
    /// The associated chain tip block hash.
    ///
    /// Transaction pool is stateful. It manages the transactions which are valid to be commit
    /// after this block.
    pub tip_hash: Byte32,
    /// The block number of the block `tip_hash`.
    pub tip_number: BlockNumber,
    /// Count of transactions in the pending state.
    ///
    /// The pending transactions must be proposed in a new block first.
    pub pending_size: usize,
    /// Count of transactions in the proposed state.
    ///
    /// The proposed transactions are ready to be commit in the new block after the block
    /// `tip_hash`.
    pub proposed_size: usize,
    /// Count of orphan transactions.
    ///
    /// An orphan transaction has an input cell from the transaction which is neither in the chain
    /// nor in the transaction pool.
    pub orphan_size: usize,
    /// Total count of transactions in the pool of all the different kinds of states.
    pub total_tx_size: usize,
    /// Total consumed VM cycles of all the transactions in the pool.
    pub total_tx_cycles: Cycle,
    /// Fee rate threshold. The pool rejects transactions which fee rate is below this threshold.
    ///
    /// The unit is Shannons per 1000 bytes transaction serialization size in the block.
    pub min_fee_rate: FeeRate,

    /// Min RBF rate threshold. The pool reject RBF transactions which fee rate is below this threshold.
    /// if min_rbf_rate > min_fee_rate then RBF is enabled on the node.
    ///
    /// The unit is Shannons per 1000 bytes transaction serialization size in the block.
    pub min_rbf_rate: FeeRate,

    /// Last updated time. This is the Unix timestamp in milliseconds.
    pub last_txs_updated_at: u64,
    /// Limiting transactions to tx_size_limit
    ///
    /// Transactions with a large size close to the block size limit may not be packaged,
    /// because the block header and cellbase are occupied,
    /// so the tx-pool is limited to accepting transaction up to tx_size_limit.
    pub tx_size_limit: u64,
    /// Total limit on the size of transactions in the tx-pool
    pub max_tx_pool_size: u64,
}<|MERGE_RESOLUTION|>--- conflicted
+++ resolved
@@ -169,15 +169,11 @@
     pub tx_status: TxStatus,
     /// The transaction verification consumed cycles
     pub cycles: Option<core::Cycle>,
-<<<<<<< HEAD
     /// The transaction fee of the transaction
     pub fee: Option<Capacity>,
     /// The minimal fee required to replace this transaction
     pub min_replace_fee: Option<Capacity>,
-    /// If the transaction is in tx-pool, `time_added_to_pool` represent when it enter the tx-pool. unit: Millisecond
-=======
     /// If the transaction is in tx-pool, `time_added_to_pool` represent when it enters the tx-pool. unit: Millisecond
->>>>>>> 65c03b2e
     pub time_added_to_pool: Option<u64>,
 }
 
